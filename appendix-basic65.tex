\chapter{BASIC 65 Command Reference}

\section{Commands, Functions and Operators}

This appendix describes each of the commands, functions and other
callable elements of BASIC 65, an enhanced version of BASIC 10.
Some of these can take one or more arguments, which are pieces of input
that you provide as part of the command or function call.
Some also require that you use special keywords.
Here is an example of how commands, functions and operators will be
described in this appendix:

{\bf KEY <numeric expression>,<string expression> }

In this case, KEY is what we call a \textbf{keyword}. That just means
a special word that BASIC understands.
Keywords are always written in CAPITALS, so that you can easily
recognise them.

The {\bf <} and {\bf >} signs mean that whatever is between them must
be there for the command, function or operator to work.
In this case, it tells us that we need to have a
{\bf numeric expression} in one place, and a {\bf string expression}
in another place.
We'll explain what they are a bit more in a few moments.

You might also see square brackets around something. For example,
{\bf [,numeric expression]}.
This means that whatever appears between the square brackets is
optional, that is, you can include it if you need to, but
that the command, function or operator will work just fine without it.
For example, the \screentext{CIRCLE} command has
an optional numeric argument to indicate if the circle should be filled
when being drawn.

The comma, and some other symbols and punctuation marks just represent themselves.
In this case, it means that there must be a comma between the
{\bf numeric expression} and the {\bf string expression}.
This is what we call syntax: If you miss something out, or put the
wrong thing in the wrong place, it is called a
syntax error, and the computer will tell you if you have a syntax error
by giving a \screentext{?SYNTAX ERROR} message.

There is nothing to worry about if you get an error from the computer.
Instead, it is just the computer's way of telling you that something
isn't quite right, so that you can more easily
find and fix the problem.
Error messages like this can't hurt the computer or damage your program,
so there is nothing to worry about.
For example, if we accidentally left the comma out, or replaced it with
a full-stop, the computer will respond with
a syntax error, like this:

\newpage
\begin{tcolorbox}[colback=black,coltext=white]
\verbatimfont{\codefont}
\begin{verbatim}
KEY 8"FISH"

?SYNTAX ERROR

KEY 8."FISH"

?SYNTAX ERROR
\end{verbatim}
\end{tcolorbox}


It is very common for commands, functions and operators to use one or
more {\bf``expressions''}.
An expression is just a fancy name for something that has a value.
This could be a string, such as \screentext{"HELLO"}, or a number, like
\screentext{23.7}, or it could be a calculation, that might include
one or more functions or operators, such as \screentext{LEN("HELLO") * (3 XOR 7)}.
Generally speaking, expressions can result in either a string or numeric result.
In this case we call the expressions either string expressions or numeric expressions.
For example, \screentext{"HELLO"} is a {\bf string expression}, while
\screentext{23.7} is a {\bf numeric expression}.

It is important to use the correct type of expression when writing your programs.
If you accidentally use the wrong type, the computer will give you a
\screentext{?TYPE MISMATCH ERROR}, to say that the type
of expression you gave doesn't match what it expected. For example, we will get a
\screentext{?TYPE MISMATCH ERROR} if we type the following command,
because \screentext{"POTATO"} is a string expression instead of a numeric expression:

\begin{tcolorbox}[colback=black,coltext=white]
\verbatimfont{\codefont}
\begin{verbatim}
  KEY "POTATO","SOUP"
\end{verbatim}
\end{tcolorbox}

You can try typing this into the computer yourself now, if you like.

Commands are statements that you can use directly from the {\bf READY.}
prompt, or from within a program, for example:

\begin{tcolorbox}[colback=black,coltext=white]
\verbatimfont{\codefont}
\begin{verbatim}
  PRINT "HELLO"
  HELLO

  10 PRINT "HELLO"
  RUN
  HELLO
\end{verbatim}
\end{tcolorbox}

\newpage
\section{BASIC 65 constants}

{\ttfamily
\setlength{\tabcolsep}{1mm}
\begin{tabular}{|l|l|l|}
\hline
 type                   & example & example \\
\hline
decimal integer         &  32000  & -55       \\
decimal fixed point     &  3.14   & -7654.321 \\
decimal floating point  &  1.5E03 & 7.7E-02   \\
hex                     &  \$D020 & \$FF      \\
string                  & "X"     & "TEXT"    \\
\hline
\end{tabular}
}

\section{BASIC 65 variables}

Each scalar variable consumes 8 bytes of storage in memory.
The reserved area in bank 0 from \$F700-\$FEFF can store 256 variables.
Variables don't need to be declared, the type is determined by an appended
character. All variables without an appended character are regarded as REAL by default.
The storage is claimed at their first usage and they are initialised to zero,
string variables are initialised as an empty string "".

{\ttfamily
\setlength{\tabcolsep}{1mm}
\begin{tabular}{|l|l|l|l|}
\hline
 type                   & appended character & range    & example  \\
\hline
byte                    &    \&    & 0 .. 255        & BY\& = 23 \\
integer                 &    \%    & -32768 .. 32767 & I\% = 5    \\
real                    &   none   & -1E37 .. 1E37   & XY = 1/3   \\
string                  &    \$    & length = 0 .. 255 & AB\$ = "TEXT" \\
\hline
\end{tabular}
}

\section{BASIC 65 arrays}

Each array consumes the number of elements multiplied by the item size
plus the size of the header (6 + 2 * dimensions) in memory.
For example an array
\begin{tcolorbox}[colback=black,coltext=white]
\verbatimfont{\codefont}
\begin{verbatim}
100 DIM X(8,2,3) :REM (0..8, 0..2, 0..3)
\end{verbatim}
\end{tcolorbox}
has 3 dimensions and 9 x 3 x 4 = 108 items.
The size for real items is 5, so the data of that array occupies 540 bytes.
The header size is 6 + 2 * 3 = 12 bytes.
So the total length in memory is 552 bytes.

Arrays are stored in bank 1 starting at address \$2000 and expand upwards.
They share the available memory (\$2000 .. \$F6FF) with the string area,
which starts in bank 1 at address \$F6FF and expand downwards.
Each of the above scalar variable types can be used as an array by declaring
them with a DIM statement. The arrays are initialised to zero for all
elements on declaration. If an undeclared array element is used,
an automatic implicit declaration is done, which sets the upper  boundary
for each dimension to 10. For example, the usage of an undeclared element
AB(3,5) would automatically perform a "DIM AB(10,10)".
The lower boundary for each dimension is always 0 (zero),
so an array initialised with DIM AB(10) consists of 11 elements and accepts indexes from
0 to 10.

String arrays are, more precisely expressed, arrays of string
descriptors. Each item consists of three bytes, which hold
the values: length of the string and the address (low/high byte)
of the assigned string in string memory.
The usage of the BASIC function POINTER with a string or
string array element as the argument, returns the address of the descriptor, not the string itself.

{\ttfamily
\setlength{\tabcolsep}{1mm}
\begin{tabular}{|l|l|l|l|l|}
\hline
\multicolumn{2}{|l|}{type \& item size} & appended  & range    & example  \\
                           &            & character &          &          \\
\hline
byte     array &  1     &    \&    & 0 .. 255        & BY\&(5,6) = 23 \\
integer  array &  2     &    \%    & -32768 .. 32767 & I\%(0,10) = 5    \\
real     array &  5     &   none   & -1E37 .. 1E37   & XY(I\%) = 1/3   \\
string   array &  3     &    \$    & length = 0 .. 255 & AB\$(X) = "TEXT" \\
\hline
\end{tabular}
}

\input{appendix-keywords}

\newpage
\section{BASIC command reference}

% =======================================
% Start of the BASIC 65 command reference
% =======================================

\titleformat*{\subsection}{\normalfont\huge\bfseries\color{blue}}

% ***
% ABS
% ***

\newpage
\subsection{ABS}
\index{ABS}
\index{BASIC 65 Functions!ABS}
\begin{description}[leftmargin=2cm,style=nextline]
\item [Token:] \$B6
\item [Format:] {\bf ABS(x)}
\item [Usage:]  The numeric function {\bf ABS(x)} returns
                the absolute value of the numeric
                argument {\bf x}. \\
               {\bf x} numeric argument (integer or real expression).
\item [Remarks:] The result is of type real.
\item [Example:] Using {\bf ABS}

\begin{tcolorbox}[colback=black,coltext=white]
\verbatimfont{\codefont}
\begin{verbatim}
  PRINT ABS(-123)
  123
  PRINT ABS(4.5)
  4.5
  PRINT ABS(-4.5)
  4.5
\end{verbatim}
\end{tcolorbox}
\end{description}

% ***
% AND
% ***

\newpage
\subsection{AND}
\index{AND}
\index{BASIC 65 Operators!AND}
\begin{description}[leftmargin=2cm,style=nextline]
\item [Token:] \$AF
\item [Format:] operand {\bf AND} operand
\item [Usage:]  {\bf AND} performs a bit-wise
                logical AND operation on two 16-bit values.
                Integer operands are used as they are.
                Real operands are converted to a signed 16-bit integer.
                Logical operands are converted to 16-bit integer
                using \$FFFF, decimal -1 for TRUE
                and \$0000, decimal 0, for FALSE.

   \begin{verbatim}
      0 AND 0  ->  0
      0 AND 1  ->  0
      1 AND 0  ->  0
      1 AND 1  ->  1
   \end{verbatim}

\item [Remarks:] The result is of type integer.
                 If the result is used in a logical context,
                 the value of 0 is regarded as FALSE,
                 all other nonzero values are regarded as TRUE.
\item [Examples:] Using {\bf AND}

\begin{tcolorbox}[colback=black,coltext=white]
\verbatimfont{\codefont}
\begin{verbatim}
  PRINT 1 AND 3
  1
  PRINT 128 AND 64
  0
\end{verbatim}
\end{tcolorbox}

In most cases {\bf AND} is used in {\bf IF} statements.

\begin{tcolorbox}[colback=black,coltext=white]
\verbatimfont{\codefont}
\begin{verbatim}
   IF (C >= 0 AND C < 256) THEN PRINT "BYTE VALUE"
\end{verbatim}
\end{tcolorbox}
\end{description}

% ******
% APPEND
% ******

\newpage
\subsection{APPEND}
\index{APPEND}
\index{BASIC 65 Commands!APPEND}
\begin{description}[leftmargin=2cm,style=nextline]
\item [Token:] \$FE \$0E
\item [Format:]
  {\bf APPEND\# lfn, filename [,D drive] [,U unit] }
\item [Usage:]
   Opens an existing sequential file of type
   {\bf SEQ} or {\bf USR} for writing and positions the write pointer
   at the end of the file.

   {\bf lfn} {\bf l}ogical {\bf f}ile {\bf n}umber \\
   1 <= lfn <= 127: line terminator is CR \\
   128 <= lfn <= 255: line terminator is CR LF

   \filenamedefinition

   \drivedefinition

   \unitdefinition

\item [Remarks:]
   \screentext{APPEND\#} functions similarly to the \screentext{DOPEN\#}
   command, except that if the file already
   exists, the existing content of the file will be retained, and any
   \screentext{PRINT\#} commands made to the
   open file will cause the file to grow longer.

\item [Examples:] Open file in append mode:

\begin{tcolorbox}[colback=black,coltext=white]
\verbatimfont{\codefont}
\begin{verbatim}
   APPEND#5,"DATA",U9
   APPEND#130,(DD$),U(UN%)
   APPEND#3,"USER FILE,U"
   APPEND#2,"DATA BASE"
\end{verbatim}
\end{tcolorbox}
\end{description}

% ***
% ASC
% ***

\newpage
\subsection{ASC}
\index{ASC}
\index{BASIC 65 Functions!ASC}
\begin{description}[leftmargin=2cm,style=nextline]
\item [Token:] \$C6
\item [Format:] {\bf ASC(string)}
\item [Usage:] Takes the first character of
               the string argument and returns its numeric code value.
               The name of the command was apparently chosen to be a mnemonic to ASCII,
               but the returned value is in fact the so-called PETSCII code.
\item [Remarks:]
               {\bf ASC} returns zero for an empty string, whose behaviour
               is different to BASIC 2, where ASC("") gave an error.
               The inverse function to {\bf ASC} is {\bf CHR\$}.
\item [Examples:] Using {\bf ASC}
\begin{tcolorbox}[colback=black,coltext=white]
\verbatimfont{\codefont}
\begin{verbatim}
  PRINT ASC("MEGA")
  77
  PRINT ASC("")
  0
\end{verbatim}
\end{tcolorbox}
\end{description}

% ***
% ATN
% ***

\newpage
\subsection{ATN}
\index{ATN}
\index{BASIC 65 Functions!ATN}
\begin{description}[leftmargin=2cm,style=nextline]
\item [Token:] \$C1
\item [Format:] {\bf ATN(numeric expression)}
\item [Usage:] Returns the arc tangent of the argument.
               The result is in the range ($-\pi/2$ to $\pi/2$)

\item [Remarks:]
               A multiplication of the result with $180/\pi$
               converts the value to the unit "degrees".
               {\bf ATN} is the inverse function to {\bf TAN}.
\item [Examples:] Using {\bf ATN}
\begin{tcolorbox}[colback=black,coltext=white]
\verbatimfont{\codefont}
\begin{verbatim}
  PRINT ATN(0.5)
   .463647609
  PRINT ATN(0.5) * 180 / ~
   26.5650512
\end{verbatim}
\end{tcolorbox}
\end{description}

% ****
% AUTO
% ****

\newpage
\subsection{AUTO}
\index{AUTO}
\index{BASIC 65 Commands!AUTO}
\begin{description}[leftmargin=2cm,style=nextline]
\item [Token:] \$DC
\item [Format:]
  {\bf AUTO [step]}
\item [Usage:] Enables faster typing of BASIC programs.
  After submitting a new program line to the BASIC editor with
  the RETURN key, the AUTO function generates a new BASIC line
  number for the entry of the next line. The new number is
  computed by adding {\bf step} to the current line number.

  {\bf step} line number increment

  Typing {\bf AUTO} with no argument switches this function off.

\item [Examples:] Using {\bf AUTO}
\begin{tcolorbox}[colback=black,coltext=white]
\verbatimfont{\codefont}
\begin{verbatim}
AUTO 10  : USE AUTO WITH INCREMENT 10
AUTO     : SWITCH AUTO OFF
\end{verbatim}
\end{tcolorbox}
\end{description}

% **********
% BACKGROUND
% **********

\newpage
\subsection{BACKGROUND}
\index{BACKGROUND}
\index{BASIC 65 Commands!BACKGROUND}
\begin{description}[leftmargin=2cm,style=nextline]
\item [Token:] \$FE \$3B
\item [Format:] {\bf BACKGROUND colour}
\item [Usage:] Sets the background colour
               of the screen to the argument, which must be in the
               range of 0 to 15. (See colour table).
\item [Colours:] {\bf Index and RGB values of colour palette}

\ttfamily
{\setlength{\tabcolsep}{1mm}
\begin{tabular}{*{4}{|R{1.2cm}}|l|}
\hline
 index  &   red & green & blue & colour \\
\hline
  0 &    0  &   0   &  0   & black \\
  1 &   15  &  15   & 15   & white \\
  2 &   15  &   0   &  0   & red   \\
  3 &    0  &  15   & 15   & cyan  \\
  4 &   15  &   0   & 15   & purple\\
  5 &    0  &  15   &  0   & green \\
  6 &    0  &   0   & 15   & blue  \\
  7 &   15  &  15   &  0   & yellow\\
  8 &   15  &   6   &  0   & orange\\
  9 &   10  &   4   &  0   & brown \\
 10 &   15  &   7   &  7   & pink  \\
 11 &    5  &   5   &  5   & dark grey\\
 12 &    8  &   8   &  8   & medium grey\\
 13 &    9  &  15   &  9   & light green \\
 14 &    9  &   9   & 15   & light blue\\
 15 &   11  &  11   & 11   & light grey\\
\hline
\end{tabular}
}
\item [Example:] Using {\bf BACKGROUND}
\begin{tcolorbox}[colback=black,coltext=white]
\verbatimfont{\codefont}
\begin{verbatim}
BACKGROUND  3 : REM SELECT BACKGROUND COLOUR CYAN
\end{verbatim}
\end{tcolorbox}
\end{description}

% ******
% BACKUP
% ******

\newpage
\subsection{BACKUP}
\index{BACKUP}
\index{BASIC 65 Commands!BACKUP}
\begin{description}[leftmargin=2cm,style=nextline]
\item [Token:] \$F6
\item [Format:] {\bf BACKUP U source TO U target} \\
                {\bf BACKUP D source TO D target [,U unit]}
\item [Usage:] The first form of the {\bf BACKUP} command, specifying
               units for source and target can only be used for the drives
               connected to the internal FDC (Floppy Disk Controller).
               Units 8 and 9 are reserved for this controller.
               These can be either the inernal floppy drive (unit 8) and
               another floppy drive (unit 9), attached to the same ribbon cable
               or mounted D81 disk images. Therefore, this command can be used to
               copy from floppy to floppy, floppy to image, image to floppy
               and image to image, depending on image mounts and the existence of
               a second physical floppy drive.

               The second form of the {\bf BACKUP} command, specifying
               drives for source and target, is meant to be used for
               dual drives units connected to the IEC bus.
   For example: CBM 4040, 8050, 8250 via IEEE-488 to IEC adapter.
   The backup is then done by the disk unit internally.

   {\bf source} unit or drive \# of source disk. \\
   {\bf target} unit or drive \# of target disk.

\item [Remarks:] The target disk will be formatted and
                 an identical copy of the source disk will be written. \\
                 The {\bf BACKUP} command cannot be used to backup
                 from internal devices to IEC devices or vice versa.

\item [Examples:] Using {\bf BACKUP}

\begin{tcolorbox}[colback=black,coltext=white]
\verbatimfont{\codefont}
\begin{verbatim}
BACKUP U8 TO U9      : REM BACKUP INTERNAL DRIVE 8 TO DRIVE 9
BACKUP U9 TO U8      : REM BACKUP DRIVE 9 TO INTERNAL DRIVE 8
BACKUP D0 TO D1, U10 : REM BACKUP ON DUAL DRIVE CONNECTED VIA IEC
\end{verbatim}
\end{tcolorbox}
\end{description}

% ****
% BANK
% ****

\newpage
\subsection{BANK}
\index{BANK}
\index{BASIC 65 Commands!BANK}
\begin{description}[leftmargin=2cm,style=nextline]
\item [Token:] \$FE \$02
\item [Format:] {\bf BANK bank-number}
\item [Usage:] Selects the memory configuration
               for BASIC commands that use 16-bit addresses.
               These are {\bf LOAD}, {\bf SAVE}, {\bf PEEK}, {\bf POKE}, {\bf WAIT} and, {\bf SYS}.
               Refer to the system memory map in
\ifdefined\printmanual
the {\bf MEGA65 Book}
\else
 \bookvref{cha:memory-map}
\fi
for more information.
\item [Remarks:] A value > 127 selects memory mapped I/O.
                 The default value for the bank number is 128.
                 This configuration has RAM from \$0000 to \$1FFF
                 and BASIC ROM's, KERNAL ROM's and I/O from \$2000 to \$FFFF.
\item [Example:] Using {\bf BANK}
\begin{tcolorbox}[colback=black,coltext=white]
\verbatimfont{\codefont}
\begin{verbatim}
BANK 1   :REM SELECT MEMORY CONFIGURATION 1
\end{verbatim}
\end{tcolorbox}
\end{description}

% *****
% BEGIN
% *****

\newpage
\subsection{BEGIN}
\index{BEGIN}
\index{BASIC 65 Commands!BEGIN}
\begin{description}[leftmargin=2cm,style=nextline]
\item [Token:] \$FE \$18
\item [Format:] {\bf BEGIN} ... {\bf BEND}
\item [Usage:] The {\bf BEGIN} and {\bf BEND} keywords act as
               a pair of brackets around a compound statement
               to be executed after a {\bf THEN} or {\bf ELSE} keyword.
               This overcomes the single line limitation of the
               standard {\bf IF} ... {\bf THEN} ... {\bf ELSE} clause.
\item [Remarks:] Do not jump with {\bf GOTO} or {\bf GOSUB} into a
                 compound statement. It may lead to unexpected
                 results.
\item [Example:] Using {\bf BEGIN} and {\bf BEND}
\begin{tcolorbox}[colback=black,coltext=white]
\verbatimfont{\codefont}
\begin{verbatim}
10 GET A$
20 IF A$>="A" AND A$<="Z" THEN BEGIN
30 PW$=PW$+A$
40 IF LEN(PW$)>7 THEN 90
50 BEND :REM IGNORE ALL EXCEPT (A-Z)
60 IF A$<>CHR$(13) GOTO 10
90 PRINT "PW=";PW$
\end{verbatim}
\end{tcolorbox}
\end{description}

% ****
% BEND
% ****

\newpage
\subsection{BEND}
\index{BEND}
\index{BASIC 65 Commands!BEND}
\begin{description}[leftmargin=2cm,style=nextline]
\item [Token:] \$FE \$19
\item [Format:] {\bf BEGIN} ... {\bf BEND}
\item [Usage:] The {\bf BEGIN} and {\bf BEND} keywords act as
               a pair of brackets around a compound statement
               to be executed after a {\bf THEN} or {\bf ELSE} keyword.
               This overcomes the single line limitation of the
               standard {\bf IF} ... {\bf THEN} ... {\bf ELSE} clause.
\item [Remarks:] The example below shows a quirk in the implementation
                 of the compound statement.
                 If the condition evaluates to {\bf FALSE}, execution
                 does not resume right after {\bf BEND} as it should,
                 but at the beginning of next line.
                 Test this behaviour with the following program:
\item [Example:] Using {\bf BEGIN} and {\bf BEND}
\begin{tcolorbox}[colback=black,coltext=white]
\verbatimfont{\codefont}
\begin{verbatim}
10 IF Z > 1 THEN BEGIN:A$="ONE"
20 B$="TWO"
30 PRINT A$;" ";B$;:BEND:PRINT " QUIRK"
40 REM EXECUTION RESUMES HERE FOR Z <= 1
\end{verbatim}
\end{tcolorbox}
\end{description}

% *****
% BLOAD
% *****

\newpage
\subsection{BLOAD}
\index{BLOAD}
\index{BASIC 65 Commands!BLOAD}
\begin{description}[leftmargin=2cm,style=nextline]
\item [Token:] \$FE \$11
\item [Format:] {\bf BLOAD filename [,B bank] [,P address] [,R] [,D drive] [,U unit] }
\item [Usage:]
   "Binary LOAD" loads a file of type {\bf PRG} into RAM at address P.

   The {\bf BLOAD} command has two modes:
   The flat memory address mode can be used to load a program to any
   address in the 28-bit (256 MB) address range where RAM is installed.
   This includes the standard RAM banks 0 to 5, but also
   the 8MB so called "attic RAM" at address \$8000000.

   This mode is triggered by specifying an address at parameter P,
   that is larger than \$FFFF. The bank parameter is ignored in this mode.

   For compatibility reasons with older BASIC versions, {\bf BLOAD}
   accepts the syntax with a 16-bit address at P and a bank number at B as well.
   The attic RAM is out of range for this compatibility mode.

   The optional parameter {\bf R} (RAW MODE) does not interpret or use the
   first two bytes of the program file as the load address, which is otherwise the
   default behaviour. In RAW MODE every byte is read as data.

   \filenamedefinition

   {\bf bank} specifies the RAM bank to be used.
   If not specified, the current bank, as set with the last
   {\bf BANK} statement, will be used.

   {\bf address} can be used to override the load address,
   that is stored in the first two bytes of the {\bf PRG} file.

   \drivedefinition

   \unitdefinition

\item [Remarks:]
   The {\bf BLOAD} cannot cross bank boundaries.

{\bf BLOAD} uses the load address from the file, if no P parameter is given.

\item [Examples:] Using {\bf BLOAD}
\begin{tcolorbox}[colback=black,coltext=white]
\verbatimfont{\codefont}
\begin{verbatim}
BLOAD "ML DATA", B0, U9
BLOAD "SPRITES"
BLOAD "ML ROUTINES", B1, P32768
BLOAD (FI$), B(BA%), P(PA), U(UN%)
BLOAD "CHUNK",P($8000000)          :REM LOAD TO ATTIC RAM
\end{verbatim}
\end{tcolorbox}
\end{description}

% ****
% BOOT
% ****

\newpage
\subsection{BOOT}
\index{BOOT}
\index{BASIC 65 Commands!BOOT}
\begin{description}[leftmargin=2cm,style=nextline]
\item [Token:] \$FE \$1B
\item [Format:] {\bf BOOT filename [,B bank]
                [,P address]  [,D drive] [,U unit] } \\
                {\bf BOOT SYS} \\
                {\bf BOOT} 
\item [Usage:]
   {\bf BOOT filename} loads a file of type
   {\bf PRG} into RAM at address P and bank B, and starts executing
   the code at the load address.

   {\bf BOOT SYS} loads the boot sector from sector 0,
   track 1 and unit 8 to address \$0400 in bank 0, and
   performs a JSR \$0400 afterwards (Jump To Subroutine).

   The {\bf BOOT} command with no parameter tries to load
   and execute a file named AUTOBOOT.C65 from the default unit 8.
   It's short for {\bf RUN "AUTOBOOT.C65"}.

   \filenamedefinition

   {\bf bank} specifies the RAM bank to be used.
   If not specified, the current bank, as set with the last
   {\bf BANK} statement, will be used.

   {\bf address} can be used to override the load address,
   that is stored in the first two bytes of the {\bf PRG} file.

   \drivedefinition

   \unitdefinition

\item [Remarks:]
   {\bf BOOT SYS} copies the contents of one physical sector
   (two logical sectors) = 512 bytes from disk to RAM,
   filling RAM from \$0400 to \$05ff.

\item [Examples:] Using {\bf BOOT}
\begin{tcolorbox}[colback=black,coltext=white]
\verbatimfont{\codefont}
\begin{verbatim}
BOOT SYS
BOOT (FI$), B(BA%), P(PA), U(UN%)
BOOT
\end{verbatim}
\end{tcolorbox}
\end{description}

% ******
% BORDER
% ******

\newpage
\subsection{BORDER}
\index{BORDER}
\index{BASIC 65 Commands!BORDER}
\begin{description}[leftmargin=2cm,style=nextline]
\item [Token:] \$FE \$3C
\item [Format:] {\bf BORDER colour}
\item [Usage:] Sets the border colour
               of the screen to the argument, which must be in the
               range of 0 to 15. (See colour table).
\item [Colours:] {\bf Index and RGB values of colour palette}

\ttfamily
{\setlength{\tabcolsep}{1mm}
\begin{tabular}{*{4}{|R{1.2cm}}|l|}
\hline
 index  &   red & green & blue & colour \\
\hline
  0 &    0  &   0   &  0   & black \\
  1 &   15  &  15   & 15   & white \\
  2 &   15  &   0   &  0   & red   \\
  3 &    0  &  15   & 15   & cyan  \\
  4 &   15  &   0   & 15   & purple\\
  5 &    0  &  15   &  0   & green \\
  6 &    0  &   0   & 15   & blue  \\
  7 &   15  &  15   &  0   & yellow\\
  8 &   15  &   6   &  0   & orange\\
  9 &   10  &   4   &  0   & brown \\
 10 &   15  &   7   &  7   & pink  \\
 11 &    5  &   5   &  5   & dark grey\\
 12 &    8  &   8   &  8   & medium grey\\
 13 &    9  &  15   &  9   & light green \\
 14 &    9  &   9   & 15   & light blue\\
 15 &   11  &  11   & 11   & light grey\\
\hline
\end{tabular}
}
\item [Example:] Using {\bf BORDER}
\begin{tcolorbox}[colback=black,coltext=white]
\verbatimfont{\codefont}
\begin{verbatim}
10 BORDER  4 : REM SELECT BORDER COLOUR PURPLE
\end{verbatim}
\end{tcolorbox}
\end{description}

% ***
% BOX
% ***

\newpage
\subsection{BOX}
\index{BOX}
\index{BASIC 65 Commands!BOX}
\begin{description}[leftmargin=2cm,style=nextline]
\item [Token:] \$E1
\item [Format:] {\bf BOX X0,Y0, X2,Y2 [,SOLID]} \\
                {\bf BOX X0,Y0, X1,Y1, X2,Y2, X3,Y3 [,SOLID]}
\item [Usage:] The first form of the {\bf BOX} command with
               two coordinate pairs and an optional {\bf SOLID} parameter
               draws a simple rectangle, assuming that the
               coordinate pairs declare two diagonally opposite corners.

               The second form with four coordinate pairs declares a
               path of four points, which will be connected by lines.
               The path is closed by connecting the last point with the
               first one.

               The quadrangle is drawn using the current drawing context
               set with SCREEN, PALETTE and PEN.
               The quadrangle is filled if the parameter {\bf SOLID}
               is not 0.

\item [Remarks:] The {\bf BOX} command with four coordinate pairs can be used
                 to draw any shape, that can be defined with four points,
                 not only rectangles. For example
                 rhomboids, kites, trapezoids and parallelograms.
                 It is also possible to draw bow-tie shapes.
\item [Examples:] Using {\bf BOX}
\begin{tcolorbox}[colback=black,coltext=white]
\verbatimfont{\codefont}
\begin{verbatim}
 BOX 0,0, 160,0, 160,80, 0,80
\end{verbatim}
\end{tcolorbox}
\begin{tikzpicture}[thick]
\draw (3cm,0cm) -- (6cm,0cm) -- (6cm,1.5cm) -- (3cm,1.5cm) -- (3cm,0cm);
\end{tikzpicture}
\begin{tcolorbox}[colback=black,coltext=white]
\verbatimfont{\codefont}
\begin{verbatim}
 BOX 0,0, 160,80, 160,0, 0,80
\end{verbatim}
\end{tcolorbox}
\begin{tikzpicture}[thick]
\draw (3cm,0cm) -- (6cm,1.5cm) -- (6cm,0cm) -- (3cm,1.5cm) -- (3cm,0cm);
\end{tikzpicture}
\begin{tcolorbox}[colback=black,coltext=white]
\verbatimfont{\codefont}
\begin{verbatim}
 BOX 20,0, 140,0, 160,80, 0,80
\end{verbatim}
\end{tcolorbox}
\begin{tikzpicture}[thick]
\draw (3cm,0cm) -- (6cm,0cm) -- (5.3cm,1.5cm) -- (3.7cm,1.5cm) -- (3cm,0cm);
\end{tikzpicture}
\end{description}

% *****
% BSAVE
% *****

\newpage
\subsection{BSAVE}
\index{BSAVE}
\index{BASIC 65 Commands!BSAVE}
\begin{description}[leftmargin=2cm,style=nextline]
\item [Token:] \$FE \$10
\item [Format:] {\bf BSAVE filename ,P start TO P end
                [,B bank] [,D drive] [,U unit] }
\item [Usage:]
   "Binary SAVE" saves a memory range to a file of type {\bf PRG}.

   \filenamedefinition
   If the first character of the filename is an at-sign '@', it
   is interpreted as a "save and replace" operation. It is dangerous
   to use this replace option on 1541 and 1571 drives, as they
   contain a notorious "save and replace bug" in their DOS.

   {\bf bank} specifies the RAM bank to be used.
   If not specified, the current bank, as set with the last
   {\bf BANK} statement, will be used.

   {\bf start} is the first address, where the saving begins.
   It also becomes the load address,
   which is stored in the first two bytes of the {\bf PRG} file.

   {\bf end} is the address, where the saving stops.
   {\bf end-1} is the last address to be used for saving.

   \drivedefinition

   \unitdefinition

\item [Remarks:]
   The length of the file is {\bf end - start + 2}. \\
   If the number after an argument letter is not a decimal
   number, it must be set in parenthesis, as shown
   in the third and fourth line of the examples.


\item [Examples:] Using {\bf BSAVE}
\begin{tcolorbox}[colback=black,coltext=white]
\verbatimfont{\codefont}
\begin{verbatim}
BSAVE "ML DATA", P 32768 TO P 33792, B0, U9
BSAVE "SPRITES", P 1536 TO P 2058
BSAVE "ML ROUTINES", B1, P($9000) TO P($A000)
BSAVE (FI$), B(BA%), P(PA) TO P(PE), U(UN%)
\end{verbatim}
\end{tcolorbox}
\end{description}

% ****
% BUMP
% ****

\newpage
\subsection{BUMP}
\index{BUMP}
\index{BASIC 65 Commands!BUMP}
\begin{description}[leftmargin=2cm,style=nextline]
\item [Token:] \$CE \$03
\item [Format:] {\bf b = BUMP(type)}
\item [Usage:] Used to detect
               sprite-sprite (type=1) or sprite-data (type=2) collisions.
               the return value {\bf b} is an 8-bit mask with
               one bit per sprite. The bit position corresponds to the
               sprite number.
               Each bit set in the return value indicates that the
               sprite for its position was involved in a collision
               since the last call of {\bf BUMP}.
               Calling {\bf BUMP} resets the collision mask, so you
               always get a summary of collisions encountered since
               the last call of {\bf BUMP}.

\item [Remarks:] It's possible to detect multiple collisions,
               but you will need to evaluate the sprite coordinates
               to detect which sprites have collided.

\item [Example:] Using {\bf BUMP}
\begin{tcolorbox}[colback=black,coltext=white]
\verbatimfont{\codefont}
\begin{verbatim}
10 S% = BUMP(1) : REM SPRITE-SPRITE COLLISION
20 IF (S% AND 6) = 6 THEN PRINT "SPRITE 1 & 2 COLLISION"
30 REM ---
40 S% = BUMP(2) : REM SPRITE-DATA COLLISION
50 IF (S% <> 0) THEN PRINT "SOME SPRITE HIT DATA REGION"
\end{verbatim}
\end{tcolorbox}

\ttfamily
{\setlength{\tabcolsep}{1mm}
\begin{tabular}{|R{12mm}|R{12mm}|l|}
\hline
 sprite  & return & mask \\
\hline
  0 &    1  & 0000 0001 \\
  1 &    2  & 0000 0010 \\
  2 &    4  & 0000 0100 \\
  3 &    8  & 0000 1000 \\
  4 &   16  & 0001 0000 \\
  5 &   32  & 0010 0000 \\
  6 &   64  & 0100 0000 \\
  7 &  128  & 1000 0000 \\
\hline
\end{tabular}
}
\end{description}

% *******
% BVERIFY
% *******

\newpage
\subsection{BVERIFY}
\index{BVERIFY}
\index{BASIC 65 Commands!BVERIFY}
\begin{description}[leftmargin=2cm,style=nextline]
\item [Token:] \$FE \$28
\item [Format:] {\bf BVERIFY filename [,P address]
                [,B bank] [,D drive] [,U unit] }
\item [Usage:]
   "Binary VERIFY" compares a memory range to
   a file of type {\bf PRG}.

   \filenamedefinition

   {\bf bank} specifies the RAM bank to be used.
   If not specified, the current bank, as set with the last
   {\bf BANK} statement, will be used.

   {\bf address} is the address where the comparison begins.
   If the parameter P is omitted, it is the load address
   that is stored in the first two bytes of the {\bf PRG} file that will be used.

   \drivedefinition

   \unitdefinition

\item [Remarks:]
   {\bf BVERIFY} can only test for equality. It gives no information
   about the number, or position of different valued bytes.
   In direct mode the command exits either with the message {\bf OK}
   or with {\bf VERIFY ERROR}. In program mode, a {\bf VERIFY ERROR}
   either stops execution or enters the {\bf TRAP} error handler,
   if active.

\item [Examples:] Using {\bf BVERIFY}
\begin{tcolorbox}[colback=black,coltext=white]
\verbatimfont{\codefont}
\begin{verbatim}
BVERIFY "ML DATA", P 32768, B0, U9
BVERIFY "SPRITES", P 1536
BVERIFY "ML ROUTINES", B1, P(DEC("9000"))
BVERIFY (FI$), B(BA%), P(PA), U(UN%)
\end{verbatim}
\end{tcolorbox}
\end{description}

% *******
% CATALOG
% *******

\newpage
\subsection{CATALOG}
\index{CATALOG}
\index{BASIC 65 Commands!CATALOG}
\begin{description}[leftmargin=2cm,style=nextline]
\item [Token:]  \$FE \$0C
\item [Format:] {\bf CATALOG [filepattern] [,W] [,R] [,D drive] [,U unit] }
\item [Format:] {\bf \$ [filepattern] [,W] [,R] [,D drive] [,U unit] }
\item [Usage:]  Prints a file catalog/directory of the specified disk.

   The {\bf W} (Wide) parameter lists the directory three columns wide
   on the screen and pauses after the screen has been filled with a page
   (63 directory entries). Pressing any key displays the next page.

   The {\bf R} (Recoverable) parameter includes files in the
   directory which are flagged as deleted but still
   recoverable.

   {\bf filepattern} is either a quoted string, for example: {\bf "da*"} or
   a string expression in brackets, e.g. {\bf (DI\$)}

   \drivedefinition

   \unitdefinition

\item [Remarks:]
   The command {\bf CATALOG} is a synonym for {\bf DIRECTORY}
   or {\bf DIR} and produces the same listing.
   The {\bf filepattern} can be used to filter the listing.
   The wildcard characters {\bf *} and {\bf ?} may be used.
   Adding a {\bf ,T=} to the pattern string, with {\bf T} specifying
   a filetype of {\bf P}, {\bf S}, {\bf U} or {\bf R}
   (for {\bf P}RG, {\bf S}EQ, {\bf U}SR, {\bf R}EL) filters the
   output to that filetype.

   The shortcut symbol {\bf \$} can be used in direct mode only.

\item [Examples:] Using {\bf CATALOG}

\begin{tcolorbox}[colback=black,coltext=white]
\verbatimfont{\codefont}
\begin{verbatim}
CATALOG
\end{verbatim}
\selectfont{\codefont 0}
\begin{tcolorbox}[colback=white,coltext=black,arc=0mm,boxrule=0mm,
       left*=0.5mm,right*=0mm,top=0mm,bottom=0mm,nobeforeafter,
       left skip=0.5mm,
       width=28mm,height=3mm,valign=center]
\begin{verbatim}
"BLACK SMURF     " BS 2A
\end{verbatim}
\end{tcolorbox}
\begin{verbatim}
508  "STORY PHOBOS"     SEQ
27   "C8096"            PRG
25   "C128"             PRG
104 BLOCKS FREE.
\end{verbatim}
\end{tcolorbox}

\begin{tcolorbox}[colback=black,coltext=white]
\verbatimfont{\codefont}
\begin{verbatim}
CATALOG "*,T=S"
\end{verbatim}
\selectfont{\codefont 0}
\begin{tcolorbox}[colback=white,coltext=black,arc=0mm,boxrule=0mm,
       left*=0.5mm,right*=0mm,top=0mm,bottom=0mm,nobeforeafter,
       left skip=0.5mm,
       width=28mm,height=3mm,valign=center]
\begin{verbatim}
"BLACK SMURF     " BS 2A
\end{verbatim}
\end{tcolorbox}
\begin{verbatim}
508  "STORY PHOBOS"     SEQ
104 BLOCKS FREE.
\end{verbatim}
\end{tcolorbox}

Below is an example showing how a directory looks with the {\bf w}ide parameter:

\begin{tcolorbox}[colback=black,coltext=white]
\verbatimfont{\codefont}
\begin{verbatim}
DIR W
\end{verbatim}
% \selectfont{\codefont 0}
\begin{tcolorbox}[colback=white,coltext=black,arc=0mm,boxrule=0mm,
left*=0.5mm,right*=0mm,top=0mm,bottom=0mm,nobeforeafter,
left skip=0.5mm,
width=28mm,height=3mm,valign=center]
\begin{verbatim}
0 "BASIC EXAMPLES  "
\end{verbatim}
\end{tcolorbox}
\begin{verbatim}
1 "BEGIN"            P     1 "FREAD"            P     2 "PAINT.COR"        P
1 "BEND"             P     1 "FRE"              P     3 "PALETTE.COR"      P
1 "BUMP"             P     2 "GET#"             P     1 "PEEK"             P
1 "CHAR"             P     1 "GETKEY"           P     3 "PEN"              P
1 "CHR$"             P     1 "GET"              P     1 "PLAY"             P
4 "CIRCLE"           P     2 "GOSUB"            P     2 "POINTER"          P
1 "CLOSE"            P     2 "GOTO.COR"         P     1 "POKE"             P
1 "CLR"              P     2 "GRAPHIC"          P     1 "POS"              P
2 "COLLISION"        P     1 "HELP"             P     1 "POT"              P
1 "CURSOR"           P     1 "IF"               P     1 "PRINT#"           P
0 "DATA BASE"        R     2 "INPUT#"           P     1 "PRINT"            P
1 "DATA"             P     2 "INPUT"            P     1 "RCOLOR.COR"       P
1 "DEF FN"           P     2 "JOY"              P     1 "READ"             P
1 "DIM"              P     1 "LINE INPUT#"      P     1 "RECORD"           P
1 "DO"               P     3 "LINE"             P     1 "REM"              P
5 "ELLIPSE"          P     1 "LOOP"             P     1 "RESTORE"          P
1 "ELSE"             P     1 "MID$"             P     1 "RESUME"           P
1 "EL"               P     1 "MOD"              P     1 "RETURN"           P
1 "ENVELOPE"         P     1 "MOVSPR"           P     1 "REVERS"           S
2 "EXIT"             P     1 "NEXT"             P     3 "RGRAPHIC"         P
1 "FOR"              P     2 "ON"               P     1 "RMOUSE"           P
\end{verbatim}
\end{tcolorbox}

\end{description}


% ******
% CHANGE
% ******

\newpage
\subsection{CHANGE}
\index{CHANGE}
\index{BASIC 65 Commands!CHANGE}
\begin{description}[leftmargin=2cm,style=nextline]
\item [Token:] \$FE \$2C
\item [Format:] {\bf CHANGE "findstring" TO "replacestring" [,from-to]}
\item [Usage:]  {\bf CHANGE} performs a {\bf find and replace} of the BASIC program
                that is currently in memory.
   An optional line range {\bf from-to} limits the search to this range,
   otherwise the whole BASIC program is searched.
   At each oc\-cur\-rence of the {\bf findstring}, the line is
   listed and the user is prompted for an action:
    \begin{itemize}
      \item \megakey{Y} \megakey{RETURN} perform the replace and find the next string
      \item \megakey{N} \megakey{RETURN} do {\bf not} perform the replace and find the next string
      \item \megakey{*} \megakey{RETURN} replace the current and all following matches
      \item \megakey{RETURN} exit the command, and don't replace the current match
    \end{itemize}
\item [Remarks:] Any character may be used except the
   double quote (\screentext{"}) character in the
   the findstring and replacestring.
   Using the double quote character finds text strings that are
   not tokenised, and therefore not part of a keyword. \\
   For example, \screentext{CHANGE "LOOP" TO "OOPS"} will not find
   the BASIC keyword \screentext{LOOP}, because the
   keyword is stored as a token and not as text.
   However \screentext{CHANGE \&LOOP\& TO \&OOPS\&} will
   find and replace it (probably spoiling the program).

   Used in direct mode only.

\item [Examples:] Using {\bf CHANGE}
\begin{tcolorbox}[colback=black,coltext=white]
\verbatimfont{\codefont}
\begin{verbatim}
CHANGE "XX$" TO "UU$", 2000-2700
CHANGE &IN& TO &OUT&
\end{verbatim}
\end{tcolorbox}
\end{description}

% ****
% CHAR
% ****

\newpage
\subsection{CHAR}
\index{CHAR}
\index{BASIC 65 Commands!CHAR}
\begin{description}[leftmargin=2cm,style=nextline]
\item [Token:] \$E0
\item [Format:] {\bf CHAR column, row, height, width, direction, string
                [, address of character set]}
\item [Usage:]  Displays text on a graphic screen.
                It can be used in all resolutions.

                {\bf column} (in units of character positions) is the
                start position of the output in horizontally.
                As each column unit is 8 pixels wide, a screen width of 320
                has a column range of 0-39, while a screen width of 640
                has a column range of 0-79.

                {\bf row} (in pixel units) is the start position of the output
                in vertically. In contrast to the column parameter,
                its unit are in pixels (not character positions), with the top
                row having the value 0.

                {\bf height} is a factor applied to the vertical
                size of the characters, where 1 is normal size (8 pixels)
                2 is double size (16 pixels), and so on.

                {\bf width} is a factor applied to the horizontal
                size of the characters, where 1 is normal size (8 pixels)
                2 is double size (16 pixels), and so on.

                {\bf direction} controls the printing direction: \\
                1: up     \\
                2: right  \\
                4: down   \\
                8: left

                The optional {\bf address of character set} can be used
                to select a character set, different to the default
                character set at \$29800, which includes upper and lower case
                characters.

                Three character sets (see also command FONT) are available:

                \$29000 Font A (ASCII) \\
                \$3D000 Font B (Bold)  \\
                \$2D000 Font C (CBM)

                The first part of the font (upper case / graphics) is stored at \$xx000 - \$xx7FF.

                The second part of the font (lower case / upper case) is stored at \$xx800 - \$xxFFF.

                {\bf string} is a string constant or expression
                which will be printed. This string may optionally contain
                one or more of the following control characters:

                {\setlength{\tabcolsep}{1mm}

                \ttfamily
                \begin{tabular}{|l|l|l|}
                  \hline
                     CHR\$(6)       &  CTRL+F         &  flip character \\
                     CHR\$(18)      &  RVSON          &  reverse  \\
                     CHR\$(146)     &  RVSOFF         &  reverse off \\
                     CHR\$(21)      &  CTRL+U         &  underline\\
                     CHR\$(25)+"-"  &  CTRL+Y + "-"   &  rotate left\\
                     CHR\$(25)+"+"  &  CTRL+Y + "+"   &  rotate right\\
                     CHR\$(26)      &  CTRL+Z         &  mirror\\
                  \hline
                  \end{tabular}
                }

\item [Remarks:]
                Regular text mode control characters,
                such as cursor movement codes, will be ignored
                (neither printed nor interpreted).

                Notice that the start position of the string has
                different units in the horizontl and vertical directions
                horizontal is in [columns] and vertical is in [pixels].

\item [Example:] Using {\bf CHAR}
\begin{tcolorbox}[colback=black,coltext=white]
\verbatimfont{\codefont}
\begin{verbatim}
10 SCREEN 640,400,2
20 CHAR 28,180,4,4,2,"MEGA65",$29000
30 GETKEY A$
40 SCREEN CLOSE
\end{verbatim}
\end{tcolorbox}
Will print the text "MEGA65" at the centre of a 640 x 400 graphic screen.
\end{description}

% ****
% CHR$
% ****

\newpage
\subsection{CHR\$}
\index{CHR\$}
\index{BASIC 65 Functions!CHR\$}
\begin{description}[leftmargin=2cm,style=nextline]
\item [Token:] \$C1
\item [Format:] {\bf CHR\$(numeric expression)}
\item [Usage:] Returns a string containing one character, whose PETSCII
               value is equal to the argument.

\item [Remarks:] The argument range is from 0 - 255, so this function may
                 also be used to insert control codes into strings.
                 Even the NULL character, with code 0, is allowed. \\
               {\bf CHR\$} is the inverse function to {\bf ASC}.
\item [Example:] Using {\bf CHR\$}
\begin{tcolorbox}[colback=black,coltext=white]
\verbatimfont{\codefont}
\begin{verbatim}
10 QUOTE$   = CHR$(34)
20 ESCAPE$  = CHR$(27)
30 PRINT QUOTE$;"MEGA65";QUOTE$ : REM PRINT "MEGA65"
40 PRINT ESCAPE$;"Q";       : REM CLEAR TO END OF LINE
\end{verbatim}
\end{tcolorbox}
\end{description}

% ******
% CIRCLE
% ******

\newpage
\subsection{CIRCLE}
\index{CIRCLE}
\index{BASIC 65 Commands!CIRCLE}
\begin{description}[leftmargin=2cm,style=nextline]
\item [Token:] \$E2
\item [Format:] {\bf CIRCLE xcentre, ycentre, radius, [,solid]}
\item [Usage:] A special case of
               the {\bf ELLIPSE} command, using the same value for
               horizontal and vertical radius.

               {\bf xcentre} x coordinate of the centre in pixels

               {\bf ycentre} y coordinate of the centre in pixels

               {\bf radius} radius of the circle in pixels

               {\bf solid} fills the circle, if not zero

\item [Remarks:] The {\bf CIRCLE} command is used to draw circles on
               screens with an aspect ratio of 1:1 (for example: 320 x 200
               or 640 x 400). Whilst using other resolutions (such as 640 x 200)
               the shape will instead be an ellipse.

\includegraphics[width=\linewidth]{images/circle.png}
\newpage

\item [Example:] Using {\bf CIRCLE}
\begin{tcolorbox}[colback=black,coltext=white]
\verbatimfont{\codefont}
\begin{verbatim}
100 REM CIRCLE (AFTER F.BOWEN)
110 BORDER 0                            :REM BLACK
120 SCREEN 320,200,4                    :REM SIMPLE SCREEN SETUP
130 PALETTE 0,0,0,0,0                   :REM BLACK
140 PALETTE 0,1,RND(.)*16,RND(.)*16,15  :REM RANDOM COLOURS
150 PALETTE 0,2,RND(.)*16,15,RND(.)*16
160 PALETTE 0,3,15,RND(.)*16,RND(.)*16
170 PALETTE 0,4,RND(.)*16,RND(.)*16,15
180 PALETTE 0,5,RND(.)*16,15,RND(.)*16
190 PALETTE 0,6,15,RND(.)*16,RND(.)*16
200 SCNCLR 0                            :REM CLEAR
210 FORI=0TO32                          :REM CIRCLE LOOP
220 PEN 0,RND(.)*6+1                    :REM RANDOM PEN
230 R=RND(.)*36+1                       :REM RADIUS
240 XC=R+RND(.)*320:IF(XC+R)>319THEN240:REM X CENTRE
250 YC=R+RND(.)*200:IF(YC+R)>199THEN250:REM Y CENTRE
260 XC=XC+WT*320:YC=YC+HT*200
270 CIRCLE XC,YC,R,.                    :REM DRAW
280 NEXT
290 GETKEY A$                           :REM WAIT FOR KEY
300 SCREEN CLOSE:BORDER 6
\end{verbatim}
\end{tcolorbox}
\end{description}

% *****
% CLOSE
% *****

\newpage
\subsection{CLOSE}
\index{CLOSE}
\index{BASIC 65 Commands!CLOSE}
\begin{description}[leftmargin=2cm,style=nextline]
\item [Token:] \$A0
\item [Format:] {\bf CLOSE channel}
\item [Usage:] Closes an input or output
               channel, that has previously been established by an {\bf OPEN}
               command.

               {\bf channel} is a value in the range of 0 - 255.

\item [Remarks:] Closing files that have previously been opened
               before a program has completed is
               very important, especially for output files.
               This command flushes output buffers and
               updates the directory information on disks.
               Failing to {\bf CLOSE} can corrupt files and disks.
               BASIC does NOT automatically close channels nor files
               when a program stops.

\item [Example:] Using {\bf CLOSE}
\begin{tcolorbox}[colback=black,coltext=white]
\verbatimfont{\codefont}
\begin{verbatim}
10 OPEN 2,8,2,"TEST,S,W"
20 PRINT#2,"TESTSTRING"
30 CLOSE 2 : REM OMITTING CLOSE GENERATES A SPLAT FILE
\end{verbatim}
\end{tcolorbox}
\end{description}

% ***
% CLR
% ***

\newpage
\subsection{CLR}
\index{CLR}
\index{BASIC 65 Commands!CLR}
\begin{description}[leftmargin=2cm,style=nextline]
\item [Token:] \$9C
\item [Format:] {\bf CLR}        \\
                {\bf CLR V}
               are used for management of BASIC variables, arrays
               and strings. The run-time stack pointers are reset
               and the table of open channels is also reset
               After executing a {\bf CLR} all variables and arrays will be undeclared.
               A {\bf RUN} command performs {\bf CLR} automatically.

               {\bf CLR V} clears (zeroes) the variable V.
               V can be a numeric variable or a string variable, but not
               an array.

\item [Remarks:] {\bf CLR} should not be used inside loops or
               subroutines, as it destroys the return address.
               After a {\bf CLR}, all variables are unknown and will
               be initialised when they are next used.

\item [Example:] Using {\bf CLR}
\begin{tcolorbox}[colback=black,coltext=white]
\verbatimfont{\codefont}
\begin{verbatim}
10 A=5: P$="MEGA65"
20 CLR
30 PRINT A;P$
RUN

 0
\end{verbatim}
\end{tcolorbox}
\end{description}

% ***
% CMD
% ***

\newpage
\subsection{CMD}
\index{CMD}
\index{BASIC 65 Commands!CMD}
\begin{description}[leftmargin=2cm,style=nextline]
\item [Token:] \$9D
\item [Format:] {\bf CMD channel [,string]}
\item [Usage:] Redirects the standard output
               from screen to the channel. This enables you to
               print listings and directories or other output channels.
               It is also possible to redirect this output to a disk file,
               or a modem.

               {\bf channel} must be opened by the {\bf OPEN} command.

               The optional {\bf string} is sent to the channel
               before the redirection begins and can be used,
               for example, for printer or modem setup escape sequences.

\item [Remarks:] The {\bf CMD} mode is stopped by a {\bf PRINT\# channel},
                 or by closing the channel with the {\bf CLOSE channel} command.
                 It is recommended to use {\bf PRINT\# channel}
                 before closing, to make sure that the output buffer
                 is flushed.

\item [Example:] Using {\bf CMD} to print a program listing:
\begin{tcolorbox}[colback=black,coltext=white]
\verbatimfont{\codefont}
\begin{verbatim}
OPEN 1,4    :REM OPEN CHANNEL #1 TO PRINTER AT UNIT 4
CMD 1
LIST
PRINT#1
CLOSE 1
\end{verbatim}
\end{tcolorbox}
\end{description}

% *******
% COLLECT
% *******

\newpage
\subsection{COLLECT}
\index{COLLECT}
\index{BASIC 65 Commands!COLLECT}
\begin{description}[leftmargin=2cm,style=nextline]
\item [Token:] \$F3
\item [Format:] {\bf COLLECT [,D drive] [,U unit] }
\item [Usage:]
   Rebuilds the {\bf BAM}
   (Block Availability Map) of a disk, deleting splat files (files which have been opened,
   but not properly closed) and marking unused blocks as free.

   \drivedefinition

   \unitdefinition

\item [Remarks:]
   While this command is useful for cleaning a disk from
   splat files it is dangerous for disks with boot blocks or random access files.
   These blocks are not associated with standard disk files
   and will therefore be marked as free and may be overwritten
   by further disk write operations.

\item [Examples:] Using {\bf COLLECT}
\begin{tcolorbox}[colback=black,coltext=white]
\verbatimfont{\codefont}
\begin{verbatim}
  COLLECT
  COLLECT U9
  COLLECT D0, U9
\end{verbatim}
\end{tcolorbox}
\end{description}

% *********
% COLLISION
% *********

\newpage
\subsection{COLLISION}
\index{COLLISION}
\index{BASIC 65 Commands!COLLISION}
\begin{description}[leftmargin=2cm,style=nextline]
\item [Token:] \$FE \$17
\item [Format:] {\bf COLLISION type [,linenumber]}
\item [Usage:]  Enables or disables
                a user-programmed interrupt handler.
                A call without the linenumber argument disables the handler,
                while a call with linenumber enables it.
                After the execution of {\bf COLLISION} with
                linenumber, a sprite collision of the same type,
                (as specified in the {\bf COLLISION} call)
                interrupts the BASIC program and performs a {\bf GOSUB}
                to {\bf linenumber}, which is expected to contain
                the user code for handling sprite collisions.
                This handler must give control back with a {\bf RETURN}.

                {\bf type} specifies the collision type for
                this interrupt handler:
                    \begin{longtable}{ c | l}
                    1	& 	sprite - sprite collision \\
                    2	& 	sprite - data - collision \\
                    3	& 	light pen \\
                    \end{longtable}

                {\bf linenumber} must point to a subroutine
                which has code for handling sprite collision
                and ends with a {\bf RETURN}.

\item [Remarks:] It is possible to enable the interrupt handler for
               all types, but only one can execute at any time.
               An interrupt handler cannot be interrupted by another
               interrupt handler.
               Functions such as {\bf BUMP}, {\bf RSPPOS} and
               {\bf LPEN} may be used for evaluation of the sprites
               which are involved, and their positions.

\item [Example:] Using {\bf COLLISION}
\begin{tcolorbox}[colback=black,coltext=white]
\verbatimfont{\codefont}
\begin{verbatim}
10 COLLISION 1,70 : REM ENABLE
20 SPRITE 1,1 : MOVSPR 1,120,  0 : MOVSPR 1,0#5
30 SPRITE 2,1 : MOVSPR 2,120,100 : MOVSPR 2,180#5
40 FOR I=1 TO 50000:NEXT
50 COLLISION 1 : REM DISABLE
60 END
70 REM SPRITE <-> SPRITE INTERRUPT HANDLER
80 PRINT "BUMP RETURNS";BUMP(1)
90 RETURN: REM RETURN FROM INTERRUPT
\end{verbatim}
\end{tcolorbox}
\end{description}

% *****
% COLOR
% *****

\newpage
\subsection{COLOR}
\index{COLOR}
\index{BASIC 65 Commands!COLOR}
\begin{description}[leftmargin=2cm,style=nextline]
\item [Token:] \$E7
\item [Format:] {\bf COLOR <ON|OFF>}
\item [Usage:] Enables or disables
               handling of character attributes on screen.
               If {\bf COLOR} is {\bf ON}, the screen routines
               take care of both character RAM and attribute RAM (or colour RAM).
               For example, if the screen is scrolling text, the attributes
               are also scrolled, so each character keeps its attribute.
               If {\bf COLOR} is {\bf OFF}, the attribute
               is fixed and only character movement is performed
               for screen characters. This speeds up screen
               handling, which could be useful when moving characters with different colours is
               not intended.
\item [Example:] \screentext{COLOR ON} - with colour/attribute handling \\
                 \screentext{COLOR OFF} - no colour/attribute handling

\end{description}

% ******
% CONCAT
% ******

\newpage
\subsection{CONCAT}
\index{CONCAT}
\index{BASIC 65 Commands!CONCAT}
\begin{description}[leftmargin=2cm,style=nextline]
\item [Token:] \$FE \$13
\item [Format:] {\bf CONCAT appendfile [,D drive] TO
                targetfile [,D drive] [,U unit] }
\item [Usage:]
   {\bf CONCAT} (concatenation) appends the contents of
   {\bf appendfile} to the {\bf targetfile}. Afterwards, {\bf targetfile}
   contains the contents of both files, while {\bf appendfile}
   remains unchanged.

   {\bf appendfile} is either a quoted string, for example: {\bf "data"} or
   a string expression in brackets, for example: {\bf (FI\$)}

   {\bf targetfile} is either a quoted string, for example: {\bf "safe"} or
   a string expression in brackets, for example: {\bf (FS\$)}

   If the disk unit has dual drives, it is possible to apply
   the {\bf CONCAT} command to files, which are stored on different
   disks. In this case, it is necessary to specify the drive\#
   for both files in the command. This is also necessary if both
   files are stored on drive\#1.

   \drivedefinition

   \unitdefinition

\item [Remarks:]
   The {\bf CONCAT} command is executed in the DOS of the disk drive.
   Both files must exist and no pattern matching is allowed.
   Only files of type {\bf SEQ} may be concatenated.

\item [Examples:] Using {\bf CONCAT}
\begin{tcolorbox}[colback=black,coltext=white]
\verbatimfont{\codefont}
\begin{verbatim}
  CONCAT "NEW DATA" TO "ARCHIVE" ,U9
  CONCAT "ADDRESS",D0 TO "ADDRESS BOOK",D1
\end{verbatim}
\end{tcolorbox}
\end{description}

% ****
% CONT
% ****

\newpage
\subsection{CONT}
\index{CONT}
\index{BASIC 65 Commands!CONT}
\begin{description}[leftmargin=2cm,style=nextline]
\item [Token:] \$9A
\item [Format:] {\bf CONT}
\item [Usage:] Used to resume
               program execution after a break or stop caused by
               an {\bf END} or {\bf STOP} statement, or by pressing
               the {\bf STOP KEY}.
               This is a useful debugging tool. The BASIC program may be stopped
               and variables can be examined, and even changed.
               The {\bf CONT} statement resumes execution.
\item [Remarks:] {\bf CONT} cannot be used, if a program has stopped because
               of an error. Also ,any editing of a program
               inhibits continuation. Stopping and continuation
               can spoil the screen output, and can also interfere with
               input/output operations.
\item [Example:] Using {\bf CONT}
\begin{tcolorbox}[colback=black,coltext=white]
\verbatimfont{\codefont}
\begin{verbatim}
10 I=I+1:GOTO 10
RUN

BREAK IN 10
READY.
PRINT I
 947
CONT
\end{verbatim}
\end{tcolorbox}
\end{description}

% ****
% COPY
% ****

\newpage
\subsection{COPY}
\index{COPY}
\index{BASIC 65 Commands!COPY}
\begin{description}[leftmargin=2cm,style=nextline]
\item [Token:] \$F4
\item [Format:] {\bf COPY source [,D drive] [,U unit] TO
                target [,D drive] [,U unit] }
\item [Usage:]
   Copies the contents of
   {\bf source} to {\bf target}.
   It is used to copy either single files or, by using
   wildcard characters, multiple files.

   {\bf source} is either a quoted string, e.g. {\bf "data"} or
   a string expression in brackets, e.g. {\bf (FI\$)}.

   {\bf target} is either a quoted string, e.g. {\bf "backup"} or
   a string expression in brackets, e.g. {\bf (FS\$)}

   \drivedefinition

   \unitdefinition

   If none or one unit number is given, or the unit numbers before and after
   the TO token are equal, the {\bf COPY} command is executed on the disk drive
   itself, and the source and target files are will be on the same disk.

   If the source unit (before TO) is different to the target unit (after TO),
   the {\bf COPY} command is executed in MEGA65 BASIC by reading the source
   files into a RAM buffer and writing to the target unit. In this case,
   the target file name cannot be chosen, it will be the same as the
   destination filename. The extended unit-to-unit copy mode allows the copying of
   single files, pattern matching files or all files of a disk.
   Any combination of units is allowed, internal floppy, SD card images,
   IEC floppy drives such as the 1541, 1571, 1581, or CMD floppy and hard drives.

\item [Remarks:]
   The file types {\bf PRG}, {\bf SEQ} and {\bf USR} can be copied.
   If source and target are on the same disk, the target filename
   must be different from the source file name.

   The {\bf COPY} command cannot copy {\bf DEL} files, that are commonly used
   as titles or separators in disk directories. These do not conform to
   Commodore DOS rules and cannot be accessed by standard {\bf OPEN} routines.

   {\bf REL} files cannot be copied from unit to unit.

\item [Examples:] Using {\bf COPY}
\begin{tcolorbox}[colback=black,coltext=white]
\verbatimfont{\codefont}
\begin{verbatim}
  COPY U8 TO U9            :REM COPY ALL FILES
  COPY "CODES" TO "BACKUP" :REM COPY SINGLE FILE
  COPY "*.TXT",U8 TO U9    :REM PATTERN COPY
  COPY "M*",U9 TO U11      :REM PATTERN COPY
\end{verbatim}
\end{tcolorbox}
\end{description}

% ***
% COS
% ***

\newpage
\subsection{COS}
\index{COS}
\index{BASIC 65 Functions!COS}
\begin{description}[leftmargin=2cm,style=nextline]
\item [Token:] \$BE
\item [Format:] {\bf COS(numeric expression)}
\item [Usage:] Returns the cosine of the argument.
               The argument is expected in units of {\bf radians}.
               The result is in the range (-1.0 to +1.0)

\item [Remarks:] An argument in units of {\bf degrees}
                 can be converted to {\bf radians}
               by multiplication with $\pi/180$.
\item [Examples:] Using {\bf COS}
\begin{tcolorbox}[colback=black,coltext=white]
\verbatimfont{\codefont}
\begin{verbatim}
PRINT COS(0.7)
 0.76484219

X=60:PRINT COS(X * ~ / 180)
 0.5
\end{verbatim}
\end{tcolorbox}
\end{description}

% ******
% CURSOR
% ******

\newpage
\subsection{CURSOR}
\index{CURSOR}
\index{BASIC 65 Commands!CURSOR}
\begin{description}[leftmargin=2cm,style=nextline]
%\item [Token:] \$??
\item [Format:] {\bf CURSOR [<ON/OFF>] [,column] [,row] [,style]}
\item [Usage:] Moves the text cursor to
               the specified position on the current text screen.

               {\bf ON} or {\bf OFF} displays or hides the cursor.

               {\bf column} and {\bf row} specify the new position.

               {\bf style} defines a solid (1) or flashing (0) cursor.

%\item [Remarks:]
\item [Example:] Using {\bf CURSOR}
\begin{tcolorbox}[colback=black,coltext=white]
\verbatimfont{\codefont}
\begin{verbatim}
10 CURSOR ON,1,2,1 :REM SET SOLID CURSOR AT COLUMN 1, ROW 2
\end{verbatim}
\end{tcolorbox}
\end{description}

% ****
% DATA
% ****

\newpage
\subsection{DATA}
\index{DATA}
\index{BASIC 65 Commands!DATA}
\begin{description}[leftmargin=2cm,style=nextline]
\item [Token:] \$83
\item [Format:] {\bf DATA [list of constants]}
\item [Usage:] Used to define constants
               which can be read by {\bf READ} statements
               in a program. Numbers and strings are allowed, but expressions are not.
               Items are separated by commas.
               Strings containing commas, colons or spaces must be put
               in quotes. \\
               A {\bf RUN} command initialises the data pointer
               to the first item of the first {\bf DATA} statement
               and advances it for every read item. It is the
               responsibility of the programmer that the type of
               the constant and the variable in the {\bf READ}
               statement match. Empty items with no constant
               between commas are allowed and will be interpreted as
               zero for numeric variables and an empty string for
               string variables. \\
               The {\bf RESTORE} command may be used to set the
               data pointer to a specific line for subsequent
               reads.

\item [Remarks:] It is good programming practice to put large amounts of
               {\bf DATA} statements at the end of the program.
               Otherwise they slow down the search for line numbers
               after {\bf GOTO} and other statements with targets.
\item [Example:] Using {\bf DATA}
\begin{tcolorbox}[colback=black,coltext=white]
\verbatimfont{\codefont}
\begin{verbatim}
1 REM DATA
10 READ NA$, VE
20 READ N% : FOR I=2 TO N% : READ GL(I) : NEXT I
30 PRINT "PROGRAM:";NA$;"  VERSION:";VE
40 PRINT "N-POINT GAUSSLEGENDRE FACTORS E1":
50 FOR I=2 TO N%:PRINT I;GL(I):NEXT I
60 END
80 DATA "MEGA65",1.1
90 DATA 5,0.5120,0.3573,0.2760,0.2252

RUN
PROGRAM:MEGA65  VERSION: 1.1
N-POINT GAUSSLEGENDRE FACTORS E1
 2  0.512
 3  0.3573
 4  0.276
 5  0.2252
\end{verbatim}
\end{tcolorbox}
\end{description}

% ******
% DCLEAR
% ******

\newpage
\subsection{DCLEAR}
\index{DCLEAR}
\index{BASIC 65 Commands!DCLEAR}
\begin{description}[leftmargin=2cm,style=nextline]
\item [Token:] \$FE \$15
\item [Format:] {\bf DCLEAR [,D drive] [,U unit] }
\item [Usage:]
   Sends an initialise command to
   the specified unit and drive.

   \drivedefinition

   \unitdefinition

\item [Remarks:]
   The DOS of the disk drive will close all open files,
   clear all channels, free buffers and re-read the BAM.
   This command should be used together with a {\bf DCLOSE}
   to ensure that the computer and the drive agree
   on the status of the disk, otherwise strange side effects may occur.

\item [Examples:] Using {\bf DCLEAR}
\begin{tcolorbox}[colback=black,coltext=white]
\verbatimfont{\codefont}
\begin{verbatim}
  DCLOSE   :DCLEAR
  DCLOSE U9:DCLEAR U9
  DCLOSE U9:DCLEAR D0, U9
\end{verbatim}
\end{tcolorbox}
\end{description}

% ******
% DCLOSE
% ******

\newpage
\subsection{DCLOSE}
\index{DCLOSE}
\index{BASIC 65 Commands!DCLOSE}
\begin{description}[leftmargin=2cm,style=nextline]
\item [Token:] \$FE \$0F
\item [Format:] {\bf DCLOSE [\#channel] [,U unit] }
\item [Usage:]
   Closes a single file or
   all files for the specified unit.

   {\bf channel} = channel \# assigned with the {\bf DOPEN} statement.

   \unitdefinition

   The {\bf DCLOSE} command is used either with a channel argument
   or a unit number, but never both.

\item [Remarks:]
   It is important to close all open files before a program ends.
   Otherwise buffers will not be freed and even worse, open files that have been written to
   may be incomplete (commonly called splat files), and no longer usable.

\item [Examples:] Using {\bf DCLOSE}
\begin{tcolorbox}[colback=black,coltext=white]
\verbatimfont{\codefont}
\begin{verbatim}
  DCLOSE#2 :REM CLOSE FILE ASSIGNED TO CHANNEL 2
  DCLOSE U9:REM CLOSE ALL FILES OPEN ON UNIT 9
\end{verbatim}
\end{tcolorbox}
\end{description}

% ***
% DEC
% ***

\newpage
\subsection{DEC}
\index{DEC}
\index{BASIC 65 Functions!DEC}
\begin{description}[leftmargin=2cm,style=nextline]
\item [Token:] \$D1
\item [Format:] {\bf DEC(string expression)}
\item [Usage:] Returns the decimal value
               of the argument, that is written as a hex string.
               The argument range is "0000" to "FFFF" (0 to 65535 in decimal).
               The argument must have 1-4 hex digits.

\item [Remarks:] Allowed digits in uppercase/graphics mode are: \\
                 0123456789ABCDEF and in lowercase/uppercase mode: \\
                 0123456789abcdef.

\item [Example:] Using {\bf DEC}
\begin{tcolorbox}[colback=black,coltext=white]
\verbatimfont{\codefont}
\begin{verbatim}
  PRINT DEC("D000")
   53248
  POKE DEC("600"),255
\end{verbatim}
\end{tcolorbox}
\end{description}

% ***
% DEF
% ***

\newpage
\subsection{DEF FN}
\index{DEF FN}
\index{BASIC 65 Commands!DEF FN}
\index{FN}
\index{BASIC 65 Functions!FN}
\begin{description}[leftmargin=2cm,style=nextline]
\item [Token:] \$96
\item [Format:] {\bf DEF FN name(real variable)}
\item [Usage:] Defines a single statement
               user function with one argument of type real,
               returning a real value.
               The definition must be executed before the function
               can be used in expressions. The argument is
               a dummy variable, which will be replaced by the
               argument when the function is used.

\item [Remarks:] The value of the dummy variable will not change
                 and the variable may be used in other contexts
                 without side effects.

\item [Example:] Using {\bf DEF FN}
\begin{tcolorbox}[colback=black,coltext=white]
\verbatimfont{\codefont}
\begin{verbatim}
10 PD = ~ / 180
20 DEF FN CD(X)= COS(X*PD): REM COS FOR DEGREES
30 DEF FN SD(X)= SIN(X*PD): REM SIN FOR DEGREES
40 FOR D=0 TO 360 STEP 90
50 PRINT USING "###";D
60 PRINT USING " ##.##";FNCD(D);
70 PRINT USING " ##.##";FNSD(D)
80 NEXT D
RUN
  0  1.00  0.00
 90  0.00  1.00
180 -1.00  0.00
270  0.00 -1.00
360  1.00  0.00
\end{verbatim}
\end{tcolorbox}
\end{description}

% ******
% DELETE
% ******

\newpage
\subsection{DELETE}
\index{DELETE}
\index{BASIC 65 Commands!DELETE}
\begin{description}[leftmargin=2cm,style=nextline]
\item [Token:] \$F7
\item [Format:] {\bf DELETE [line range]} \\
                {\bf DELETE filename [,D drive] [,U unit] [,R]}
\item [Usage:] Used to either delete
               a range of lines from the BASIC program or to delete file from disk.

               {\bf line range} consists of the first and last
               line to delete, or a single line number.
               If the first number is omitted, the
               first BASIC line is assumed.
               The second number in the range specifier defaults
               to the last BASIC line.

   {\bf filename} is either a quoted string, for example: {\bf "safe"} or
   a string expression in brackets, for example: {\bf (FS\$)}

   \drivedefinition

   \unitdefinition

   {\bf R} Recover a previously deleted file.
   This will only work if there were no write operations
   between deletion and recovery, which may have altered the
   contents of the file.

\item [Remarks:] The {\bf DELETE filename} command works similar to the
                 {\bf SCRATCH filename} command.

\item [Examples:] Using {\bf DELETE}
\begin{tcolorbox}[colback=black,coltext=white]
\verbatimfont{\codefont}
\begin{verbatim}
  DELETE 100      :REM DELETE LINE 100
  DELETE 240-350  :REM DELETE ALL LINES FROM 240 TO 350
  DELETE 500-     :REM DELETE FROM 500 TO END
  DELETE -70      :REM DELETE FROM START TO 70

  DELETE "DRM",U9 :REM DELETE FILE DRM ON UNIT 9
\end{verbatim}
\end{tcolorbox}
\end{description}

% ***
% DIM
% ***

\newpage
\subsection{DIM}
\index{DIM}
\index{BASIC 65 Commands!DIM}
\begin{description}[leftmargin=2cm,style=nextline]
\item [Token:] \$86
\item [Format:] {\bf DIM name(limits) [,name(limits)]...}
\item [Usage:] Declares the shape,
               the bounds and the type of a BASIC array.
               As a declaration statement, it must be executed
               only once and before any usage of the declared arrays.
               An array can have one or more dimensions.
               One dimensional arrays are often called vectors
               while two or more dimensions define a matrix.
               The lower bound of a dimension is always zero,
               while the upper bound is declared. The rules for
               variable names apply for array names as well.
               There are integer arrays, real arrays and string arrays.
               It is legal to use the same identifier for scalar
               variables and array variables. The left parenthesis
               after the name identifies array names.

\item [Remarks:] Integer arrays consume two bytes per element,
                 real arrays five bytes and string arrays three bytes
                 for the string descriptor plus
                 the length of the string itself. \\
                 If an array identifier is used without being previously
                 declared, an implicit declaration of an
                 one dimensional array with limit of 10 is performed.

\item [Example:] Using {\bf DIM}
\begin{tcolorbox}[colback=black,coltext=white]
\verbatimfont{\codefont}
\begin{verbatim}
1 REM DIM
10 DIM A%(8)    : REM ARRAY OF 9 ELEMEMTS
20 DIM XX(2,3)  : REM ARRAY OF 3X4 = 12 ELEMENTS
30 FOR I=0 TO 8 : A%(I)=PEEK(256+I) : PRINT A%(I);: NEXT:PRINT
40 FOR I=0 TO 2 : FOR J=0 TO 3 : READ XX(I,J):PRINT XX(I,J);: NEXT J,I
50 END
60 DATA 1,-2,3,-4,5,-6,7,-8,9,-10,11,-12

RUN
 45  52  50  0  0  0  0  0  0
 1 -2  3 -4  5 -6  7 -8  9 -10  11 -12
\end{verbatim}
\end{tcolorbox}
\end{description}

% ***
% DIR
% ***

\newpage
\subsection{DIR}
\index{DIR}
\index{BASIC 65 Commands!DIR}
\begin{description}[leftmargin=2cm,style=nextline]
\item [Token:] \$EE (DIR) \$FE \$29 (ECTORY)
\item [Format:] {\bf DIR [filepattern] [,W] [,R] [,D drive] [,U unit] }
\item [Format:] {\bf DIRECTORY [filepattern] [,W] [,R] [,D drive] [,U unit] }
\item [Format:] {\bf \$ [filepattern] [,W] [,R] [,D drive] [,U unit] }
\item [Usage:]  Prints a file directory/catalog of the specified disk.

   The {\bf W} (Wide) parameter lists the directory three columns wide
   on the screen and pauses after the screen has been filled with a page
   (63 directory entries). Pressing any key displays the next page.

   The {\bf R} (Recoverable) parameter includes files in the
   directory, which are flagged as deleted but are still
   recoverable.

   {\bf filepattern} is either a quoted string, for example: {\bf "da*"} or
   a string expression in brackets, e.g. {\bf (DI\$)}

   \drivedefinition

   \unitdefinition

\item [Remarks:]
   The command {\bf DIR} is a synonym for {\bf CATALOG}
   or {\bf DIRECTORY}, and produces the same listing.
   The {\bf filepattern} can be used to filter the listing.
   The wildcard characters {\bf *} and {\bf ?} may be used.
   Adding a {\bf ,T=} to the pattern string, with {\bf T} specifying
   a filetype of {\bf P}, {\bf S}, {\bf U} or {\bf R}
   (for {\bf P}RG, {\bf S}EQ, {\bf U}SR, {\bf R}EL) filters the
   output to that filetype.

   The shortcut symbol {\bf \$} can be used in direct mode only.

\item [Examples:] Using {\bf DIR}

% Character test

%\begin{tcolorbox}[colback=black,coltext=white]
%\verbatimfont{\codefont}
%\begin{verbatim}
%
% !"#$%&'()*+,-./
%0123456789:;<=>?
%@ABCDEFGHIJKLMNO
%PQRSTUVWXYZ[\]^_
%`abcdefghijklmno
%pqrstuvwxyz{|}~
%
%ÀÁÂÃÄÅÆÇÈÉÊËÌÍÎÏ
%ÐÑÒÓÔÕÖ×ØÙÚÛÜÝÞß
%àáâãäåæçèéêëìíîï
%ðñòóôõö÷øùúûüýþÿ
%
%ĀāĂăĄąĆćĈĉĊċČčĎď
%ĐđĒēĔĕĖėĘęĚěĜĝĞğ
%ĠġĢģĤĥĦħĨĩĪīĬĭĮį
%İıĲĳĴĵĶķĸĹĺĻļĽľĿ
%
%ŀŁłŃńŅņŇňŉŊŋŌōŎŏ
%ŐőŒœŔŕŖŗŘřŚśŜŝŞş
%ŠšŢţŤťŦŧŨũŪūŬŭŮů
%ŰűŲųŴŵŶŷŸŹźŻżŽžſ
%
%\end{verbatim}
%\end{tcolorbox}

\begin{tcolorbox}[colback=black,coltext=white]
\verbatimfont{\codefont}
\begin{verbatim}
DIR
\end{verbatim}
\selectfont{\codefont 0}
\begin{tcolorbox}[colback=white,coltext=black,arc=0mm,boxrule=0mm,
       left*=0.5mm,right*=0mm,top=0mm,bottom=0mm,nobeforeafter,
       left skip=0.5mm,
       width=28mm,height=3mm,valign=center]
\begin{verbatim}
"BLACK SMURF     " BS 2A
\end{verbatim}
\end{tcolorbox}
\begin{verbatim}
508  "STORY PHOBOS"     SEQ
27   "C8096"            PRG
25   "C128"             PRG
104 BLOCKS FREE.
\end{verbatim}
\end{tcolorbox}

\begin{tcolorbox}[colback=black,coltext=white]
\verbatimfont{\codefont}
\begin{verbatim}
DIR W
\end{verbatim}
% \selectfont{\codefont 0}
\begin{tcolorbox}[colback=white,coltext=black,arc=0mm,boxrule=0mm,
       left*=0.5mm,right*=0mm,top=0mm,bottom=0mm,nobeforeafter,
       left skip=0.5mm,
       width=28mm,height=3mm,valign=center]
\begin{verbatim}
   0 "BASIC EXAMPLES  "
\end{verbatim}
\end{tcolorbox}
\begin{verbatim}
   1 "BEGIN"            P     1 "FREAD"            P     2 "PAINT.COR"        P
   1 "BEND"             P     1 "FRE"              P     3 "PALETTE.COR"      P
   1 "BUMP"             P     2 "GET#"             P     1 "PEEK"             P
   1 "CHAR"             P     1 "GETKEY"           P     3 "PEN"              P
   1 "CHR$"             P     1 "GET"              P     1 "PLAY"             P
   4 "CIRCLE"           P     2 "GOSUB"            P     2 "POINTER"          P
   1 "CLOSE"            P     2 "GOTO.COR"         P     1 "POKE"             P
   1 "CLR"              P     2 "GRAPHIC"          P     1 "POS"              P
   2 "COLLISION"        P     1 "HELP"             P     1 "POT"              P
   1 "CURSOR"           P     1 "IF"               P     1 "PRINT#"           P
   0 "DATA BASE"        R     2 "INPUT#"           P     1 "PRINT"            P
   1 "DATA"             P     2 "INPUT"            P     1 "RCOLOR.COR"       P
   1 "DEF FN"           P     2 "JOY"              P     1 "READ"             P
   1 "DIM"              P     1 "LINE INPUT#"      P     1 "RECORD"           P
   1 "DO"               P     3 "LINE"             P     1 "REM"              P
   5 "ELLIPSE"          P     1 "LOOP"             P     1 "RESTORE"          P
   1 "ELSE"             P     1 "MID$"             P     1 "RESUME"           P
   1 "EL"               P     1 "MOD"              P     1 "RETURN"           P
   1 "ENVELOPE"         P     1 "MOVSPR"           P     1 "REVERS"           S
   2 "EXIT"             P     1 "NEXT"             P     3 "RGRAPHIC"         P
   1 "FOR"              P     2 "ON"               P     1 "RMOUSE"           P
\end{verbatim}
\end{tcolorbox}

%\includegraphics[width=\linewidth]{images/directory.png}

\end{description}

% ****
% DISK
% ****

\newpage
\subsection{DISK}
\index{DISK}
\index{BASIC 65 Commands!DISK}
\begin{description}[leftmargin=2cm,style=nextline]
\item [Token:] \$FE \$40
\item [Format:] {\bf DISK command [,U unit] }
\item [Format:] {\bf @ command [,U unit] }
\item [Usage:]

   Sends a command string to the specified disk unit.

   \unitdefinition

   {\bf command} is a string expression.

\item [Remarks:]
   The command string is interpreted by the disk unit
   and must be compatible to the used DOS version.
   Read the disk drive manual for possible commands.

   Using the command with no parameters prints the disk status.

   The shortcut symbol {\bf @}  can be used in direct mode only.

\item [Examples:] Using {\bf DISK}
\begin{tcolorbox}[colback=black,coltext=white]
\verbatimfont{\codefont}
\begin{verbatim}
  DISK "I0"   :REM INITIALISE DISK IN DRIVE 0
  DISK "U0>9" :REM CHANGE UNIT# TO 9
\end{verbatim}
\end{tcolorbox}
\end{description}

% *****
% DLOAD
% *****

\newpage
\subsection{DLOAD}
\index{DLOAD}
\index{BASIC 65 Commands!DLOAD}
\begin{description}[leftmargin=2cm,style=nextline]
\item [Token:] \$F0
\item [Format:] {\bf DLOAD filename [,D drive] [,U unit] }
\item [Usage:]
   "Disk LOAD" loads a file of type
   {\bf PRG} into memory reserved for BASIC programs.

   \filenamedefinition

   \drivedefinition

   \unitdefinition

\item [Remarks:]
   The load address, which is stored in the first two bytes
   of the file is ignored. The program is loaded into
   BASIC memory. This enables loading of BASIC programs
   that were saved on other computers with different memory
   configurations. After loading, the program is re-linked
   and ready to be run or edited.
   It is possible to use {\bf DLOAD} in a running program. This is
   called overlaying, or chaining.
   If you do this, then the newly loaded program replaces the current one,
   and the execution starts automatically on the first line of the
   new program. Variables, arrays and strings from the current
   run are preserved and can also be used by the newly loaded program.

\item [Examples:] Using {\bf DLOAD}
\begin{tcolorbox}[colback=black,coltext=white]
\verbatimfont{\codefont}
\begin{verbatim}
  DLOAD "APOCALYPSE"
  DLOAD "MEGA TOOLS",U9
  DLOAD (FI$),U(UN%)
\end{verbatim}
\end{tcolorbox}
\end{description}

% ***
% DMA
% ***

\newpage
\subsection{DMA}
\label{BASIC 65 Commands!DMA}
\index{DMA}
\index{BASIC 65 Commands!DMA}
\begin{description}[leftmargin=2cm,style=nextline]
\item [Token:] \$FE \$1F
\item [Format:] {\bf DMA command [,length, source address,
                 source bank, target address, target bank, sub]}
\item [Usage:]
   The {\bf DMA} ("Direct Memory Access") command is obsolete,
   and has been replaced by the {\bf EDMA} command.

   {\bf command} 0 = copy, 1 = mix, 2 = swap, 3 = fill

   {\bf length} number of bytes

   {\bf source address} = 16-bit address of read area or fill byte

   {\bf source bank} bank number for source (ignored for fill mode)

   {\bf target} = 16-bit address of write area

   {\bf target bank} bank number for target

   {\bf sub} sub command

\item [Remarks:]
The {\bf DMA} command has access to the lower 1 MB address range
organised in 16 banks of 64 K. To avoid this limitation, use the
command {\bf EDMA}, which has access to the full 256 MB address range.

\item [Examples:] Using {\bf DMA}
\begin{tcolorbox}[colback=black,coltext=white]
\verbatimfont{\codefont}
\begin{verbatim}
DMA 0, 80*25, 2048, 0, 0, 4  :REM SAVE SCREEN TO $00000 BANK 4
DMA 3, 80*25, 32, 0, 2048, 0 :REM FILL SCREEN WITH BLANKS
DMA 0, 80*25, 0, 4, 2048, 0  :REM RESTORE SCREEN FROM $00000 BANK 4
DMA 2, 80, 2048, 0, 2048+80, 0 :REM SWAP CONTENTS OF LINE 1 & 2 OF SCREEN
\end{verbatim}
\end{tcolorbox}
\end{description}

% *****
% DMODE
% *****

\newpage
\subsection{DMODE}
\index{DMODE}
\index{BASIC 65 Commands!DMODE}
\begin{description}[leftmargin=2cm,style=nextline]
\item [Token:] \$FE \$35
\item [Format:] {\bf DMODE jam,complement,inverse,stencil,style,thick}
\item [Usage:]
   "Display MODE" sets several parameters of the graphical context, which is used by drawing commands.

\ttfamily
\begin{tabular}{|l|l|}
\hline
   {\bf jam}        &  0 - 1 \\
   {\bf complement} &  0 - 1 \\
   {\bf inverse}    &  0 - 1 \\
   {\bf stencil}    &  0 - 1 \\
   {\bf style}      &  0 - 3 \\
   {\bf thick}      &  1 - 8 \\
\hline
\end{tabular}
\end{description}

% **
% DO
% **

\newpage
\subsection{DO}
\index{DO}
\index{BASIC 65 Commands!DO}
\begin{description}[leftmargin=2cm,style=nextline]
\item [Token:] \$EB
\item [Format:] {\bf DO} ... {\bf LOOP} \\
                {\bf DO} [ <{\bf UNTIL | WHILE}> <logical expression>] \\
                . . . statements [{\bf EXIT}] \\
                {\bf LOOP} [ <{\bf UNTIL | WHILE}> <logical expression>]
\item [Usage:] The {\bf DO} and {\bf LOOP} keywords define
               the start of a BASIC loop.
               Using {\bf DO} and {\bf LOOP} alone without any
               modifiers creates an infinite loop, which can only be left
               by the {\bf EXIT} statement. The loop can be
               controlled by adding an {\bf UNTIL} or a {\bf WHILE}
               statement after the {\bf DO} or {\bf LOOP}.

\item [Remarks:] {\bf DO} loops may be nested. An {\bf EXIT} statement
               exits the current loop only.
\item [Examples:] Using {\bf DO} and {\bf LOOP}
\begin{tcolorbox}[colback=black,coltext=white]
\verbatimfont{\codefont}
\begin{verbatim}
10 PW$="":DO
20 GET A$:PW$=PW$+A$
30 LOOP UNTIL LEN(PW$)>7 OR A$=CHR$(13)

10 DO : REM WAIT FOR USER DECISION
20 GET A$
30 LOOP UNTIL A$="Y" OR A$="N" OR A$="y" OR A$="n"

10 DO WHILE ABS(EPS) > 0.001
20 GOSUB 2000 : REM ITERATION SUBROUTINE
30 LOOP

10 I%=0 : REM INTEGER LOOP 1-100
20 DO I%=I%+1
30 LOOP WHILE I% < 101
\end{verbatim}
\end{tcolorbox}
\end{description}

% *****
% DOPEN
% *****

\newpage
\subsection{DOPEN}
\index{DOPEN}
\index{BASIC 65 Commands!DOPEN}
\begin{description}[leftmargin=2cm,style=nextline]
\item [Token:] \$FE \$0D
\item [Format:]
  {\bf DOPEN\# lfn, filename [,L[reclen]] [,W] [,D drive] [,U unit] }
\item [Usage:]
   Opens a file for reading, or writing.

   {\bf lfn} {\bf l}ogical {\bf f}ile {\bf n}umber \\
   1 <= lfn <= 127: line terminator is CR \\
   128 <= lfn <= 255: line terminator is CR LF

   {\bf L} indicates, that the file is a relative file, which
   is opened for read/write, as well as random access. The reclength
   is mandatory for creating relative files. For existing
   relative files, the {\bf reclen} is used as a safety check, if given.

   {\bf W} opens a file for write access. The file must not exist.

   \filenamedefinition

   \drivedefinition

   \unitdefinition

\item [Remarks:]
   \screentext{DOPEN\#} may be used to open all file types.
   The sequential file type {\bf SEQ} is default.
   The relative file type {\bf REL} is chosen by using the
   {\bf L} parameter.  Other file types
   must be specified in the filename, e.g. by adding ",P" to the
   filename for {\bf PRG} files or ",U" for {\bf USR} files.

   The usage of the "save-and-replace" character '@' at the
   beginning of the filename is not recommended, because many
   Commodore disk drives have a bug that can cause data loss
   when using this feature.

\newpage
\item [Examples:] Using {\bf DOPEN}

\begin{tcolorbox}[colback=black,coltext=white]
\verbatimfont{\codefont}
\begin{verbatim}
   DOPEN#5,"DATA",U9
   DOPEN#130,(DD$),U(UN%)
   DOPEN#3,"USER FILE,U"
   DOPEN#2,"DATA BASE",L240
   DOPEN#4,"MYPROG,P" : REM OPEN PRG FILE
\end{verbatim}
\end{tcolorbox}
\end{description}

% ****
% DPAT
% ****

\newpage
\subsection{DPAT}
\index{DPAT}
\index{BASIC 65 Commands!DPAT}
\begin{description}[leftmargin=2cm,style=nextline]
\item [Token:] \$FE \$36
\item [Format:] {\bf DPAT type [,number, pattern, ...]}
\item [Usage:]
   "Drawing PATtern" sets pattern
   of the graphical context for drawing commands.

\ttfamily
\begin{tabular}{|l|l|}
\hline
   {\bf type}       &  0 - 63 \\
   {\bf number}     &  1 - 4 \\
   {\bf pattern}    &  0 - 255 \\
\hline
\end{tabular}
\end{description}

% **
% DS
% **

\newpage
\subsection{DS}
\index{DS}
\index{BASIC 65 System Variables!DS}
\begin{description}[leftmargin=2cm,style=nextline]
\item [Format:] {\bf DS} is a reserved system variable
\item [Usage:]  {\bf DS} holds the status of the last disk operation.
                It is a volatile variable.
                Each use triggers the reading of the disk status
                from the current disk device in usage.
                {\bf DS} is coupled to the string variable {\bf DS\$}
                which is updated at the same time.
                Reading the disk status from a disk device automatically
                clears any error status on that device, so subsequent reads
                will return 0, if no other activity was in between.

\item [Example:] Using {\bf DS}
\begin{tcolorbox}[colback=black,coltext=white]
\verbatimfont{\codefont}
\begin{verbatim}
100 DOPEN#1,"DATA"
110 IF DS<>0 THEN PRINT"COULD NOT OPEN FILE DATA":STOP
\end{verbatim}
\end{tcolorbox}
\end{description}

% ****
% DS\$
% ****

\newpage
\subsection{DS\$}
\index{DS\$}
\index{BASIC 65 System Variables!DS\$}
\begin{description}[leftmargin=2cm,style=nextline]
\item [Format:] {\bf DS\$} is a reserved system variable
\item [Usage:]  {\bf DS\$} holds the status of the last disk operation
                in text form of the format:
                Code,Message,Track,Sector.

                {\bf DS\$} is coupled to the numeric variable {\bf DS}
                It is updated, when {\bf DS} is used.
                DS\$ is set to "00,OK,00,00", if there was no error, otherwise
                it is set to a DOS error message (listed in the
                disk manuals).

\item [Example:] Using {\bf DS\$}
\begin{tcolorbox}[colback=black,coltext=white]
\verbatimfont{\codefont}
\begin{verbatim}
100 DOPEN#1,"DATA"
110 IF DS<>0 THEN PRINT DS$:STOP
\end{verbatim}
\end{tcolorbox}
\end{description}

% *****
% DSAVE
% *****

\newpage
\subsection{DSAVE}
\index{DSAVE}
\index{BASIC 65 Commands!DSAVE}
\begin{description}[leftmargin=2cm,style=nextline]
\item [Token:] \$EF
\item [Format:] {\bf DSAVE filename [,D drive] [,U unit] }
\item [Usage:]
   "Disk SAVE" saves a BASIC program to
   a file of type {\bf PRG}.

   \filenamedefinition
   The maximum length of the filename is 16 characters.
   If the first character of the filename is an at-sign '@' it
   is interpreted as a "save and replace" operation. It is dangerous
   to use this replace option on 1541 and 1571 drives, as they
   contain a notorious "save and replace bug" in their DOS.

   \drivedefinition

   \unitdefinition

\item [Remarks:]
   The {\bf DVERIFY} can be used after {\bf DSAVE} to check,
   if the saved program on disk is identical to the program
   in memory.

\item [Example:] Using {\bf DSAVE}
\begin{tcolorbox}[colback=black,coltext=white]
\verbatimfont{\codefont}
\begin{verbatim}
  DSAVE "ADVENTURE"
  DSAVE "ZORK-I",U9
  DSAVE "DUNGEON",D1,U10
\end{verbatim}
\end{tcolorbox}
\end{description}

% ****
% DT\$
% ****

\newpage
\subsection{DT\$}
\index{DT\$}
\index{BASIC 65 System Variables!DT\$}
\begin{description}[leftmargin=2cm,style=nextline]
\item [Format:] {\bf DT\$} is a reserved system variable
\item [Usage:]  {\bf DT\$} holds the current date and is updated before
                each usage from the RTC (Real Time Clock).
                The RTC can be set in the CONFIGURE menu.
                The string {\bf DT\$} is formatted as:
                "DD-MON-YYYY", for example: "04-APR-2021".

\item [Example:] Using {\bf DT\$}
\begin{tcolorbox}[colback=black,coltext=white]
\verbatimfont{\codefont}
\begin{verbatim}
100 PRINT "TODAY IS: ";DT$
\end{verbatim}
\end{tcolorbox}
\end{description}

% *******
% DVERIFY
% *******

\newpage
\subsection{DVERIFY}
\index{DVERIFY}
\index{BASIC 65 Commands!DVERIFY}
\begin{description}[leftmargin=2cm,style=nextline]
\item [Token:] \$FE \$14
\item [Format:] {\bf DVERIFY filename [,D drive] [,U unit] }
\item [Usage:]
   "Disk VERIFY" compares a BASIC program
   in memory with a disk file of type {\bf PRG}.

   \filenamedefinition

   \drivedefinition

   \unitdefinition

\item [Remarks:]
   {\bf DVERIFY} can only test for equality. It gives no information
   about the number or position of different valued bytes.
   The command exits either with the message {\bf OK}
   or with {\bf VERIFY ERROR}.

\item [Example:] Using {\bf DVERIFY}
\begin{tcolorbox}[colback=black,coltext=white]
\verbatimfont{\codefont}
\begin{verbatim}
  DVERIFY "ADVENTURE"
  DVERIFY "ZORK-I",U9
  DVERIFY "DUNGEON",D1,U10
\end{verbatim}
\end{tcolorbox}
\end{description}

% ****
% EDIT
% ****

\newpage
\subsection{EDIT}
\index{EDIT}
\index{BASIC 65 System Commands!EDIT}
\begin{description}[leftmargin=2cm,style=nextline]
\item [Format:] {\bf EDIT <ON | OFF>}

\item [Usage:]  {\bf EDIT} switches the builtin editor
               either to text mode {\bf EDIT ON}
               or BASIC program editor {\bf EDIT OFF}.

               After power up or reset, the editor
               is initialised as BASIC program editor.

               After setting the editor to text mode with
               {\bf EDIT ON}, the diffences to program mode are:

               The editor does no tokenising.
               All text entered after a linenumber remains pure text,
               BASIC keywords like {\bf FOR} or {\bf GOTO} are not
               converted to BASIC tokens, like in program mode.

               The line numbers are only used for text organisation
               sorting, deleting, listing etc.
               When the text is saved to file with {\bf DSAVE},
               a sequential file (type {\bf SEQ}) is written, not a
               program ({\bf PRG}) file, like in program mode.
               Line numbers are not written to the file.

               {\bf DLOAD} in text mode can load only sequential files.
               Linenumbers are automatically generated for editing purposes.

               The mode of the editor can be recognised by looking at the prompt:
               In program mode, the prompt is: {\bf READY.}, while in text mode
               the prompt is: {\bf OK}.

               The text mode affects entered lines with leading number only,
               lines with no linenumber are executed as BASIC commands,
               as usual.

               Sequential files, created with the text editor, can be displayed
               (without loading them)
               on the screen by using the {\bf TYPE <filename>} command.

\newpage

\item [Example:] Using {\bf EDIT}
\begin{tcolorbox}[colback=black,coltext=white]
\verbatimfont{\codefont}
\begin{verbatim}
ready.
edit on

ok.
100 This is a simple text editor.
dsave "example"

ok.
new

ok.
catalog

0 "demoempty       " 00 3d
1    "example"          seq
3159 blocks free

ok.
type "example"
This is a simple text editor.

ok.
dload "example"

loading

ok.
list

1000 This is a simple text editor.

ok.
\end{verbatim}
\end{tcolorbox}
\end{description}

% ****
% EDMA
% ****

\newpage
\subsection{EDMA}
\label{BASIC 65 Commands!EDMA}
\index{EDMA}
\index{BASIC 65 Commands!EDMA}
\begin{description}[leftmargin=2cm,style=nextline]
\item [Token:] \$FE \$21
\item [Format:] {\bf EDMA command ,length, source,
                 target [, sub , mod]}
\item [Usage:]
   The {\bf EDMA} ("Extended Direct Memory Access") command is the fastest method
   to manipulate memory areas using the DMA controller.

   {\bf command} 0 = copy, 1 = mix, 2 = swap, 3 = fill.

   {\bf length} number of bytes (maximum = 65535).

   {\bf source}  28-bit address of read area or fill byte.

   {\bf target} 28-bit address of write area.

   {\bf sub} sub command (see chapter on DMA controller).

   {\bf mod} modifier (see chapter on DMA controller).

\item [Remarks:]
The {\bf EDMA} command can access the entire 256 MB address range,
using up to 28 bits for the addresses of the source and target.
\item [Examples:] Using {\bf EDMA}
\begin{tcolorbox}[colback=black,coltext=white]
\verbatimfont{\codefont}
\begin{verbatim}
EDMA 0, $800, $F700, $8000000 :REM COPY SCALAR VARIABLES TO ATTIC RAM
EDMA 3, 80*25, 32, 2048       :REM FILL SCREEN WITH BLANKS
EDMA 0, 80*25, 2048, $8000800 :REM COPY SCREEN TO ATTIC RAM
\end{verbatim}
\end{tcolorbox}
\end{description}

% **
% EL
% **

\newpage
\subsection{EL}
\index{EL}
\index{BASIC 65 System Variables!EL}
\begin{description}[leftmargin=2cm,style=nextline]
\item [Format:] {\bf EL} is a reserved system variable.
\item [Usage:]  {\bf EL} has the value of the line where
               the most recent BASIC error occurred,
                or the value -1 if there was no error.

This variable is typically used in a TRAP routine,
where the error line is taken from {\bf EL}.

\item [Example:] Using {\bf EL}
\begin{tcolorbox}[colback=black,coltext=white]
\verbatimfont{\codefont}
\begin{verbatim}
 10 TRAP 100
 20 PRINT SQR(-1)     :REM PROVOKE ERROR
 30 PRINT "AT LINE 30":REM HERE TO RESUME
 40 END
100 IF ER>0 THEN PRINT ERR$(ER);" ERROR"
110 PRINT " IN LINE";EL
120 RESUME NEXT       :REM RESUME AFTER ERROR
\end{verbatim}
\end{tcolorbox}
\end{description}

% *******
% ELLIPSE
% *******

\newpage
\subsection{ELLIPSE}
\index{ELLIPSE}
\index{BASIC 65 Commands!ELLIPSE}
\begin{description}[leftmargin=2cm,style=nextline]
\item [Token:] \$FE \$30
\item [Format:] {\bf ELLIPSE xcentre, ycentre,
                xradius, yradius, [,solid]}
\item [Usage:] Draws an ellipse.

               {\bf xcentre} x coordinate of centre in pixels.

               {\bf ycentre} y coordinate of centre in pixels.

               {\bf xradius} x radius of the ellipse in pixels.

               {\bf yradius} y radius of the ellipse in pixels.

               {\bf solid} fills the ellipse, if not zero.

\item [Remarks:] The {\bf ELLIPSE} command is used to draw ellipses on
               screens with various resolutions.
               It can also be used to draw circles.

\item [Example:] Using {\bf ELLIPSE}


\includegraphics[width=\linewidth]{images/ellipse.png}

\newpage
\begin{tcolorbox}[colback=black,coltext=white]
\verbatimfont{\codefont}
\begin{verbatim}
100 REM ELLIPSE
110 W=320:H=200:B%=2            :REM WIDTH, HEIGHT, DEPTH
120 X0=W/2:Y0=H/2:XD=W/4:YD=H/4 :REM CENTRE AND HALF AXIS
130 BORDER 0                    :REM BLACK
140 BACKGROUND 0                :REM BLACK
150 FOREGROUND 5                :REM GREEN
160 SCREEN 320,200,B%           :REM SET PARAMETERS
170 PEN 2                       :REM DRAW PEN RED
180 ELLIPSE X0,Y0,XD,YD,1       :REM DRAW SOLID ELLIPSE
190 PEN 3                       :REM DRAW PEN CYAN
200 ELLIPSE X0,Y0,XD+8,YD+8,0   :REM DRAW OUTLINED ELLIPSE
210 A$=STR$(W)+" X"+STR$(H)+" X"+STR$(B%)
220 PEN 1                       :REM DRAW PEN WHITE
230 CHAR  12,10,1,1,2,A$        :REM DRAW TEXT
240 GETKEY A$                   :REM WWAIT FOR KEYPRESS
250 SCREEN CLOSE                :REM CLOSE GRAPHICS
\end{verbatim}
\end{tcolorbox}
\end{description}
% ****
% ELSE
% ****

\newpage
\subsection{ELSE}
\index{ELSE}
\index{BASIC 65 Commands!ELSE}
\begin{description}[leftmargin=2cm,style=nextline]
\item [Token:] \$D5
\item [Format:] {\bf IF expression THEN true clause ELSE false clause}
\item [Usage:] The {\bf ELSE} keyword is part of an {\bf IF}
               statement.

               {\bf expression} a logical or numeric expression.
               A numerical expression is evaluated as {\bf FALSE}
               if the value is zero and {\bf TRUE} for any non-zero
               value.

               {\bf true clause} one or more statements starting
               directly after {\bf THEN} on the same line.
               A line number after {\bf THEN} performs a
               {\bf GOTO} to that line instead.

               {\bf false clause} one or more statements starting
               directly after {\bf ELSE} on the same line.
               A linenumber after {\bf ELSE} performs a
               {\bf GOTO} to that line instead.

\item [Remarks:]
               The standard {\bf IF ... THEN ... ELSE} structure
               is restricted to a single line. But the {\bf true clause}
               or {\bf false clause} may be expanded to several lines
               using a compound statement bracketed with the keywords
               {\bf BEGIN} and {\bf BEND}.
\item [Example:]
                Using {\bf ELSE}
\begin{tcolorbox}[colback=black,coltext=white]
\verbatimfont{\codefont}
\begin{verbatim}
100 REM ELSE
110 RED$=CHR$(28):BLACK$=CHR$(144):WHITE$=CHR$(5)
120 INPUT "ENTER A NUMBER";V
130 IF V<0 THENPRINT RED$;:ELSEPRINT BLACK$;
140 PRINT V : REM PRINT NEGATIVE NUMBERS IN RED
150 PRINT WHITE$
160 INPUT "END PROGRAM:(Y/N)";A$
170 IF A$="Y" THENEND
180 IF A$="N" THEN120:ELSE160
\end{verbatim}
\end{tcolorbox}
\end{description}


% ***
% END
% ***

\newpage
\subsection{END}
\index{END}
\index{BASIC 65 Commands!END}
\begin{description}[leftmargin=2cm,style=nextline]
\item [Token:] \$80
\item [Format:] {\bf END}
\item [Usage:] Ends the execution
               of the BASIC program. The {\bf READY.} prompt
               appears and the computer goes into direct mode
               waiting for keyboard input.

\item [Remarks:]
               {\bf END} does {\bf not} clear channels or close files.
               Also, variable definitions are still valid after {\bf END}.
               The program may be continued with the {\bf CONT}
               statement. After executing the last line of a
               program, {\bf END} is executed automatically.


\item [Example:]
                Using {\bf END}
\begin{tcolorbox}[colback=black,coltext=white]
\verbatimfont{\codefont}
\begin{verbatim}
10 IF V < 0 THEN END : REM NEGATIVE NUMBERS END THE PROGRAM
20 PRINT V
\end{verbatim}
\end{tcolorbox}
\end{description}

% ********
% ENVELOPE
% ********

\newpage
\subsection{ENVELOPE}
\index{ENVELOPE}
\index{BASIC 65 Commands!ENVELOPE}
\begin{description}[leftmargin=2cm,style=nextline]
\item [Token:] \$FE \$0A
\item [Format:] {\bf ENVELOPE n, [attack,decay,sustain,release,
                waveform,pw]}
\item [Usage:] Used to define
               the parameters for the synthesis of a musical
               instrument.

<<<<<<< HEAD
      {\bf n} = envelope slot (0-9)

      {\bf attack} = attack rate (0-15)

      {\bf decay} = decay rate (0-15)

      {\bf sustain} = sustain rate (0-15)

      {\bf release} = release rate (0-15)
=======
      {\bf n} envelope slot (0-9).

      {\bf attack} attack rate (0-15).

      {\bf decay} decay rate (0-15).

      {\bf sustain} sustain rate (0-15).

      {\bf release} release rate (0-15).
>>>>>>> 04c5573e

      {\bf waveform} 0:triangle, 1:sawtooth, 2:square/pulse, 3:noise, 4:ring modulation.

<<<<<<< HEAD
      {\bf pw} = pulse width (0-4095) for waveform = pulse.
=======
      {\bf pw} pulse width (0-4095) for waveform.
>>>>>>> 04c5573e

               There are 10 slots for storing melodies,
               preset with following values:

\ttfamily
{\setlength{\tabcolsep}{1mm}
\begin{tabular}{*{6}{|R{5mm}}|R{9mm}|l|}
\hline
 n  & A & D  & S  & R  & WF & PW     & Instrument \\
\hline
  0 & 0 &  9 &  0 &  0 &  2 &  1536  &     piano \\
  1 & 12&  0 & 12 &  0 &  1 &        &     accordion \\
  2 & 0 &  0 & 15 &  0 &  0 &        &     calliope \\
  3 & 0 &  5 &  5 &  0 &  3 &        &     drum \\
  4 & 9 &  4 &  4 &  0 &  0 &        &     flute \\
  5 & 0 &  9 &  2 &  1 &  1 &        &     guitar \\
  6 & 0 &  9 &  0 &  0 &  2 &  512   &     harpsichord \\
  7 & 0 &  9 &  9 &  0 &  2 &  2048  &     organ \\
  8 & 8 &  9 &  4 &  1 &  2 &  512   &     trumpet \\
  9 & 0 &  9 &  0 &  0 &  0 &        &     xylophone \\
\hline
\end{tabular}
}
\item [Example:]
                Using {\bf ENVELOPE}
\begin{tcolorbox}[colback=black,coltext=white]
\verbatimfont{\codefont}
\begin{verbatim}
10 ENVELOPE 9,10,5,10,5,2,4000:PLAY "T9"
20 VOL 8
30 TEMPO 100
40 PLAY "C D E F G A B"
50 PLAY "U5 V1 C D E F G A B"
\end{verbatim}
\end{tcolorbox}
\end{description}

% *****
% ERASE
% *****

\newpage
\subsection{ERASE}
\index{ERASE}
\index{BASIC 65 Commands!ERASE}
\begin{description}[leftmargin=2cm,style=nextline]
\item [Token:] \$FE \$2A
\item [Format:] {\bf ERASE filename [,D drive] [,U unit] [,R]}
\item [Usage:] Used
               to erase a disk file.

   \filenamedefinition

   \drivedefinition

   \unitdefinition

   {\bf R} Recover a previously erased file.
   This will only work, if there were no write operations
   between erasing and recovery, which may have altered the
   contents of the file.

\item [Remarks:] The {\bf ERASE filename} command works similarly to the
                 {\bf SCRATCH filename} command.

                 The success and the number of erased files can
                 be examined by printing or using the system
                 variable {\bf DS\$}. The second to last number from {\bf DS\$}
                 contains the number of successfully erased files,
                 (normally the second to last number in {\bf DS\$}
                 contains the track number in case of a disk error).

\item [Examples:] Using {\bf ERASE}
\begin{tcolorbox}[colback=black,coltext=white]
\verbatimfont{\codefont}
\begin{verbatim}
  ERASE "DRM",U9 :REM ERASE FILE DRM ON UNIT 9
  PRINT DS$
  01, FILES SCRATCHED,01,00
  ERASE "OLD*"   :REM ERASE ALL FILES BEGINNING WITH "OLD"
  PRINT DS$
  01, FILES SCRATCHED,04,00
\end{verbatim}
\end{tcolorbox}
\end{description}

% **
% ER
% **

\newpage
\subsection{ER}
\index{ER}
\index{BASIC 65 System Variables!ER}
\begin{description}[leftmargin=2cm,style=nextline]
\item [Format:] {\bf ER} is a reserved system variable.
\item [Usage:]  {\bf ER} has the value of the latest BASIC error that has
               occurred or -1 if there was no error.

This variable is typically used in a TRAP routine,
where the error number is taken from {\bf ER}.

\item [Example:] Using {\bf ER}
\begin{tcolorbox}[colback=black,coltext=white]
\verbatimfont{\codefont}
\begin{verbatim}
 10 TRAP 100
 20 PRINT SQR(-1)     :REM PROVOKE ERROR
 30 PRINT "AT LINE 30":REM HERE TO RESUME
 40 END
100 IF ER>0 THEN PRINT ERR$(ER);" ERROR"
110 PRINT " IN LINE";EL
120 RESUME NEXT       :REM RESUME AFTER ERROR
\end{verbatim}
\end{tcolorbox}
\end{description}

% *****
% ERR\$
% *****

\newpage
\subsection{ERR\$}
\index{ERR\$}
\index{BASIC 65 Functions!ERR\$}
\begin{description}[leftmargin=2cm,style=nextline]
\item [Token:] \$D3
\item [Format:] {\bf ERR\$(number)}
\item [Usage:] Used to convert
               an error number to an error string.

   {\bf number} is a BASIC error number (1-41).

This function is typically used in a TRAP routine,
where the error number is taken from the reserved variable {\bf ER}.

\item [Remarks:] Arguments out of range (1-41) will
                 produce an 'ILLEGAL QUANTITY' error.

\item [Example:] Using {\bf ERR\$}
\begin{tcolorbox}[colback=black,coltext=white]
\verbatimfont{\codefont}
\begin{verbatim}
 10 TRAP 100
 20 PRINT SQR(-1)     :REM PROVOKE ERROR
 30 PRINT "AT LINE 30":REM HERE TO RESUME
 40 END
100 IF ER>0 THEN PRINT ERR$(ER);" ERROR"
110 PRINT " IN LINE";EL
120 RESUME NEXT       :REM RESUME AFTER ERROR
\end{verbatim}
\end{tcolorbox}
\end{description}

% ****
% EXIT
% ****

\newpage
\subsection{EXIT}
\index{EXIT}
\index{BASIC 65 Commands!EXIT}
\begin{description}[leftmargin=2cm,style=nextline]
\item [Token:] \$FD
\item [Format:] {\bf EXIT}
\item [Usage:] Exits the current {\bf DO .. LOOP}
               and continues execution at the first
               statement after the next {\bf LOOP} statement.

\item [Remarks:] In nested loops {\bf EXIT} exits only one loop
               continuing executing in the next outer loop
               if there is one.
\item [Example:] Using {\bf EXIT}
\begin{tcolorbox}[colback=black,coltext=white]
\verbatimfont{\codefont}
\begin{verbatim}
1 REM EXIT
10 OPEN 2,8,0,"$"            : REM OPEN CATALOG
15 IF DS THEN PRINT DS$: STOP: REM CANT READ
20 GET#2,D$,D$               : REM DISCARD LOAD ADDRESS
25 DO                        : REM LINE LOOP
30   GET#2,D$,D$             : REM DISCARD LINE LINK
35   IF ST THEN EXIT         : REM END-OF-FILE
40   GET#2,LO,HI             : REM FILE SIZE BYTES
45   S=LO + 256 * HI         : REM FILE SIZE
50   LINE INPUT#2, F$        : REM FILE NAME
55   PRINT S;F$              : REM PRINT FILE ENTRY
60 LOOP
65 CLOSE 2
\end{verbatim}
\end{tcolorbox}
\end{description}

% ***
% EXP
% ***

\newpage
\subsection{EXP}
\index{EXP}
\index{BASIC 65 Functions!EXP}
\begin{description}[leftmargin=2cm,style=nextline]
\item [Token:] \$BD
\item [Format:] {\bf EXP(numeric expression)}
\item [Usage:] The {\bf EXP} (EXPonential function) computes
               the value of the mathematical constant
               Euler's number {\bf e = 2.71828183}
               raised to the power of the
               argument.

\item [Remarks:] An argument greater than 88 produces
                 an OVERFLOW ERROR:
\item [Example:] Using {\bf EXP}
\begin{tcolorbox}[colback=black,coltext=white]
\verbatimfont{\codefont}
\begin{verbatim}
PRINT EXP(1)
 2.71828183

PRINT EXP(0)
 1

PRINT EXP(LOG(2))
 2
\end{verbatim}
\end{tcolorbox}
\end{description}

% ****
% FAST
% ****

\newpage
\subsection{FAST}
\index{FAST}
\index{BASIC 65 Commands!FAST}
\begin{description}[leftmargin=2cm,style=nextline]
\item [Token:] \$FE \$25
\item [Format:] {\bf FAST}
\item [Usage:] Set CPU clock to 1 MHz, 3.5 MHz or 40 MHz.
\item [Remarks:] Any numerical parameter, that is not 1.X or 3.X
                 is discarded and the speed is set to maximum. \\
                 {\bf FAST} is a synonym of {\bf SPEED}.

                 {\bf SPEED} has no effect, if {\bf POKE 0,65}
                 was used before to force the speed to maximum.

\item [Example:] Using {\bf FAST}
\begin{tcolorbox}[colback=black,coltext=white]
\verbatimfont{\codefont}
\begin{verbatim}
10 FAST      :REM SET SPEED TO MAXIMUM (40 MHZ)
20 FAST 1    :REM SET SPEED TO 1 MHZ
30 FAST 3    :REM SET SPEED TO 3.5 MHZ
40 FAST 3.5  :REM SET SPEED TO 3.5 MHZ
\end{verbatim}
\end{tcolorbox}
\end{description}


% ******
% FILTER
% ******

\newpage
\subsection{FILTER}
\index{FILTER}
\index{BASIC 65 Commands!FILTER}
\begin{description}[leftmargin=2cm,style=nextline]
\item [Token:] \$FE \$03
\item [Format:] {\bf FILTER sid [,freq, lp, bp, hp, res]}
\item [Usage:] Sets the parameters for sound filter.

      {\bf sid} 1 : right SID, 2 : left SID

<<<<<<< HEAD
      {\bf freq} = filter cut off frequency (0-2047)
=======
      {\bf freq} filter cut off frequency (0 -> 2047)
>>>>>>> 04c5573e

      {\bf lp} low pass filter (0:off, 1:on)

      {\bf bp} band pass filter (0:off, 1:on)

      {\bf hp} high pass filter (0:off, 1:on)

<<<<<<< HEAD
      {\bf resonance} = resonance (0-15)
=======
      {\bf resonance} resonance (0 -> 15)
>>>>>>> 04c5573e

\item [Remarks:] Missing parameter keep their current value.
                 The effective filter is the sum of
                 of all filter settings.
                 This enables band reject and notch effects.

\item [Example:]
                Using {\bf FILTER}
\begin{tcolorbox}[colback=black,coltext=white]
\verbatimfont{\codefont}
\begin{verbatim}
FILTER 1,1023,1,0,0,10 :REM LOW PASS
FILTER 1,1023,0,1,0,10 :REM BAND PASS
FILTER 1,1023,0,0,1,10 :REM HIGH PASS
\end{verbatim}
\end{tcolorbox}
\end{description}

% ****
% FIND
% ****

\newpage
\subsection{FIND}
\index{FIND}
\index{BASIC 65 Commands!FIND}
\begin{description}[leftmargin=2cm,style=nextline]
\item [Token:] \$FE \$2B
\item [Format:] {\bf FIND {\bf delimiter} string {\bf delimiter} [,from-to]}
\item [Usage:]  {\bf FIND} is an editor command and can be used
                in direct mode only. It searches the line range
                (if specified) or the whole BASIC program else.
                At each occurrence of the "find string" the line is
                listed with the string highlighted.
                The <NO-SCROLL> key can be used to pause the output.

\item [Remarks:] Basically any unshifted character, that is not part of
                 the string, can be used as delimiter.

                 But using quotes {\bf "} as delimiter has a special effect:
                 In this case the search text is not tokenised:
                 FIND "FOR" will search the three letters F, O, R, not
                 the BSASIC keyword {\bf FOR}. So it can find the word
                 {\bf FOR} in string constants or REM statements, but not
                 in program code.

                 On the other hand FIND /FOR/ will find all occurences of
                 the BASIC keyword, but not the text "FOR" in strings.

                 Also notice, that you cannot search for partial keywords.
                 {\bf FIND /LOO/} will not find the keyword {\bf LOOP},


\item [Example:] Using {\bf FIND}
\end{description}
\begin{center}
\includegraphics[width=0.8\linewidth]{images/highlight.png}
\end{center}

% **
% FN
% **

\newpage
\subsection{FN}
\index{FN}
\index{BASIC 65 Functions!FN}
\begin{description}[leftmargin=2cm,style=nextline]
\item [Token:] \$A5
\item [Format:] {\bf FN name(numeric expression)}
\item [Usage:] The {\bf FN} functions are user defined
               functions, that accept a numeric expression as
               argument and return a real value.
               They must be defined with {\bf DEF FN} before
               the first usage.

\item [Example:] Using {\bf FN}
\begin{tcolorbox}[colback=black,coltext=white]
\verbatimfont{\codefont}
\begin{verbatim}
10 PD = ~ / 180
20 DEF FN CD(X)= COS(X*PD): REM COS FOR DEGREES
30 DEF FN SD(X)= SIN(X*PD): REM SIN FOR DEGREES
40 FOR D=0 TO 360 STEP 90
50 PRINT USING "###";D
60 PRINT USING " ##.##";FNCD(D);
70 PRINT USING " ##.##";FNSD(D)
80 NEXT D
RUN
  0  1.00  0.00
 90  0.00  1.00
180 -1.00  0.00
270  0.00 -1.00
360  1.00  0.00
\end{verbatim}
\end{tcolorbox}
\end{description}

% ****
% FONT
% ****

\newpage
\subsection{FONT}
\index{FONT}
\index{BASIC 65 Commands!FONT}
\begin{description}[leftmargin=2cm,style=nextline]
\item [Token:] \$FE \$46
\item [Format:] {\bf FONT [A|B|C]}
\item [Usage:] The {\bf FONT} command is used to switch between fonts
               and the code pages PETSCII and enhanced PETSCII.
               The enhanced PETSCII includes all ASCII symbols, that
               are missing in the PETSCII code page, though the order
               is still PETSCII.
               The ASCII symbols are typed by holding the \megasymbolkey
               together with the desired key.
               The codes for uppercase and lowercase
               are swapped compared to ASCII.
               The uppercase/graphics code page is not changed.

\ttfamily
{\setlength{\tabcolsep}{1mm}
\begin{tabular}{*{4}{|R{2.0cm}}|}
\hline
 code  &   key & PETSCII & ASCII  \\
\hline
\$5C & pound      & {\codefont \textbackslash}   & \textbackslash  \\
\$5E & up arrow   & {\codefont \textasciicircum} & \textasciicircum  \\
\$5F & back arrow & {\codefont \_}               & \_   \\
\$7B & colon      & {\codefont ě }               & \{   \\
\$7C & dot        & {\codefont Ĝ }               &  |   \\
\$7D & semicolon  & {\codefont ĝ }               & \}   \\
\$7E & comma      & {\codefont \textasciitilde}  & \textasciitilde   \\
\hline
\end{tabular}
}

% \verbatimfont{\codefont}
% \begin{verbatim}
%  !"#$%&'()*+,-./    20
% 0123456789:;<=>?    30
% @ABCDEFGHIJKLMNO    40
% PQRSTUVWXYZ[\]^_    50
% `abcdefghijklmno    60
% pqrstuvwxyz{|}~     70
%
% ÀÁÂÃÄÅÆÇÈÉÊËÌÍÎÏ  c380
% ÐÑÒÓÔÕÖ×ØÙÚÛÜÝÞß  c390
% àáâãäåæçèéêëìíîï  c3a0
% ðñòóôõö÷øùúûüýþÿ  c3b0
%
% ĀāĂăĄąĆćĈĉĊċČčĎď  c480
% ĐđĒēĔĕĖėĘęĚěĜĝĞğ  c490
% ĠġĢģĤĥĦħĨĩĪīĬĭĮį  c4a0
% İıĲĳĴĵĶķĸĹĺĻļĽľĿ  c4b0
% ŀŁłŃńŅņŇňŉŊŋŌōŎŏ  c580
% ŐőŒœŔŕŖŗŘřŚśŜŝŞş  c590
%
% ŠšŢţŤťŦŧŨũŪūŬŭŮů  c5a0
% ŰűŲųŴŵŶŷŸŹźŻżŽžſ  c5b0
% ƀƁƂƃƄƅƆƇƈƉƊƋƌƍƎƏ  c680
% ƐƑƒƓƔƕƖƗƘƙƚƛƜƝƞƟ  c690
% \end{verbatim}


\item [Example:] Using {\bf FONT}
\begin{tcolorbox}[colback=black,coltext=white]
%\verbatimfont{\codefont}
\begin{verbatim}
FONT A :REM ASCII - ENABLE {|}_~^
FONT B :REM LIKE A, WITH A SERIF FONT
FONT C :REM COMMODORE FONT (DEFAULT)
\end{verbatim}
\end{tcolorbox}
\end{description}

% ***
% FOR
% ***

\newpage
\subsection{FOR}
\index{FOR}
\index{BASIC 65 Commands!FOR}
\begin{description}[leftmargin=2cm,style=nextline]
\item [Token:] \$81
\item [Format:] {\bf FOR index=start TO end [STEP step] ... NEXT [index]}
\item [Usage:] The {\bf FOR} statement starts the definition
               of a BASIC loop with an index variable.

               The {\bf index} variable may be incremented or decremented
               by a constant value on each iteration. The default
               is to increment the variable by 1.
               The index variable must be a real variable.

               The {\bf start} value is used to initialise the index.

               The {\bf end} value is used at the end of the loop
               and controls, whether the next iteration will be started
               or the loop exited.

               The {\bf step} value defines the change applied to
               to the index variable at the end of the loop.
               Positive step values increment it, while negative values
               decrement it. It defaults to 1.0 if not specified.

\item [Remarks:] For positive increments {\bf end} must be greater
               or equal than {\bf start}, for negative increments
               {\bf end} must be less or equal than {\bf start}.

               It is bad programming style to change the value
               of the index variable inside the loop or to
               jump into or out of the loop body with {\bf GOTO}.

\item [Example:] Using {\bf FOR}
\begin{tcolorbox}[colback=black,coltext=white]
\verbatimfont{\codefont}
\begin{verbatim}
10 FOR D=0 TO 360 STEP 30
20 R = D * ~ / 180
30 PRINT D;R;SIN(R);COS(R);TAN(R)
40 NEXT D

10 DIM M(20,20)
20 FOR I=0 TO 20
30 FOR J=I TO 20
40 M(I,J) = I + 100 * J
50 NEXT J,I
\end{verbatim}
\end{tcolorbox}
\end{description}

% **********
% FOREGROUND
% **********

\newpage
\subsection{FOREGROUND}
\index{FOREGROUND}
\index{BASIC 65 Commands!FOREGROUND}
\begin{description}[leftmargin=2cm,style=nextline]
\item [Token:] \$FE \$39
\item [Format:] {\bf FOREGROUND colour}
\item [Usage:] Sets the foreground colour
               (text colour) of the screen to the argument,
               which must be in the
               range of 0 to 15. (See colour table).
\item [Example:] \screentext{FOREGROUND  7} - select foreground colour yellow.
\item [Colours:] {\bf Index and RGB values of colour palette}

\ttfamily
{\setlength{\tabcolsep}{1mm}
\begin{tabular}{*{4}{|R{1.2cm}}|l|}
\hline
 index  &   red & green & blue & colour \\
\hline
  0 &    0  &   0   &  0   & black \\
  1 &   15  &  15   & 15   & white \\
  2 &   15  &   0   &  0   & red   \\
  3 &    0  &  15   & 15   & cyan  \\
  4 &   15  &   0   & 15   & purple\\
  5 &    0  &  15   &  0   & green \\
  6 &    0  &   0   & 15   & blue  \\
  7 &   15  &  15   &  0   & yellow\\
  8 &   15  &   6   &  0   & orange\\
  9 &   10  &   4   &  0   & brown \\
 10 &   15  &   7   &  7   & pink  \\
 11 &    5  &   5   &  5   & dark grey\\
 12 &    8  &   8   &  8   & medium grey\\
 13 &    9  &  15   &  9   & light green \\
 14 &    9  &   9   & 15   & light blue\\
 15 &   11  &  11   & 11   & light grey\\
\hline
\end{tabular}
}
\end{description}

% ***
% FRE
% ***

\newpage
\subsection{FRE}
\index{FRE}
\index{BASIC 65 Functions!FRE}
\begin{description}[leftmargin=2cm,style=nextline]
\item [Token:] \$B8
\item [Format:] {\bf FRE(bank)}
\item [Usage:] Returns the number of free bytes for banks 0 or 1,
               or the ROM version, if the argument is negative.

               {\bf FRE(0)} returns the number of free bytes in
               bank 0, which is used for BASIC program source.

               {\bf FRE(1)} returns the number of free bytes in
               bank 1, which is the bank for BASIC variables, arrays
               and strings. A usage of {\bf FRE(1)} also triggers the
               "garbage collection", a process, that collects
               used strings at the top of the bank, thereby
               defragmenting string memory.

               {\bf FRE(-1)} returns the ROM version, a six-digit number
               of the form 92xxxx.

\item [Example:] Using {\bf FRE}:
\begin{tcolorbox}[colback=black,coltext=white]
\verbatimfont{\codefont}
\begin{verbatim}
10 PM = FRE(0)
20 VM = FRE(1)
30 RV = FRE(-1)
40 PRINT PM;" FREE FOR PROGRAM"
50 PRINT VM;" FREE FOR VARIABLES"
60 PRINT RV;" ROM VERSION"
\end{verbatim}
\end{tcolorbox}
\end{description}

% *****
% FREAD
% *****

\newpage
\subsection{FREAD}
\index{FREAD}
\index{BASIC 65 Functions!FREAD}
\begin{description}[leftmargin=2cm,style=nextline]
\item [Token:] \$FE \$1C
\item [Format:] {\bf FREAD\#channel, pointer, size}
\item [Usage:] Reads {\bf size} bytes from {\bf channel} to memory
               starting at the 32-bit address {\bf pointer}.

               Care must be taken, not to overwrite memory,
               that is used by the system or the interpreter.

               It is recommended to use the {\bf POINTER} statement
               for the pointer argument and compute the size parameter
               by multiplying the number of elements with the item size.

{\ttfamily
\setlength{\tabcolsep}{1mm}
\begin{tabular}{|l|l|}
\hline
 type          & item size \\
\hline
byte     array &  1     \\
integer  array &  2     \\
real     array &  5     \\
\hline
\end{tabular}
}

Keep in mind, that the {\bf POINTER} function with a string argument
does NOT return the string address, but the string descriptor.
It is recommend, not to use {\bf FREAD} for strings or string arrays
unless you are fully aware, how to handle the string storage internals.

Also take care, that you always specify an index, if you use an array.
The start address of array XY() is POINTER(XY(0)).
POINTER(XY) returns the address of the scalar variable XY.

\item [Example:] Using {\bf FREAD}:
\begin{tcolorbox}[colback=black,coltext=white]
\verbatimfont{\codefont}
\begin{verbatim}
100 N=23
110 DIM B&(N),C&(N)
120 DOPEN#2,"TEXT"
130 FREAD#2,POINTER(B&(0)),N
140 DCLOSE#2
150 FORI=0TON-1:PRINTCHR$(B&(I));:NEXT
160 FORI=0TON-1:C&(I)=B&(N-1-I):NEXT
170 DOPEN#2,"REVERS",W
180 FWRITE#2,POINTER(C&(0)),N
190 DCLOSE#2
\end{verbatim}
\end{tcolorbox}
\end{description}

% *****
% FWRITE
% *****

\newpage
\subsection{FWRITE}
\index{FWRITE}
\index{BASIC 65 Functions!FWRITE}
\begin{description}[leftmargin=2cm,style=nextline]
\item [Token:] \$FE \$1E
\item [Format:] {\bf FWRITE\#channel, pointer, size}
\item [Usage:] Writes {\bf size} bytes from {\bf channel} to memory
               starting at the 32-bit address {\bf pointer}.

               It is recommended to use the {\bf POINTER} statement
               for the pointer argument and compute the size parameter
               by multiplying the number of elements with the item size.

{\ttfamily
\setlength{\tabcolsep}{1mm}
\begin{tabular}{|l|l|}
\hline
 type          & item size \\
\hline
byte     array &  1     \\
integer  array &  2     \\
real     array &  5     \\
\hline
\end{tabular}
}

Keep in mind, that the {\bf POINTER} function with a string argument
does NOT return the string address, but the string descriptor.
It is recommend, not to use {\bf FWRITE} for strings or string arrays
unless you are fully aware, how to handle the string storage internals.

Also take care, that you always specify an index, if you use an array.
The start address of array XY() is POINTER(XY(0)).
POINTER(XY) returns the address of the scalar variable XY.

\item [Example:] Using {\bf FWRITE}:
\begin{tcolorbox}[colback=black,coltext=white]
\verbatimfont{\codefont}
\begin{verbatim}
100 N=23
110 DIM B&(N),C&(N)
120 DOPEN#2,"TEXT"
130 FREAD#2,POINTER(B&(0)),N
140 DCLOSE#2
150 FORI=0TON-1:PRINTCHR$(B&(I));:NEXT
160 FORI=0TON-1:C&(I)=B&(N-1-I):NEXT
170 DOPEN#2,"REVERS",W
180 FWRITE#2,POINTER(C&(0)),N
190 DCLOSE#2
\end{verbatim}
\end{tcolorbox}
\end{description}

% ***
% GET
% ***

\newpage
\subsection{GET}
\index{GET}
\index{BASIC 65 Commands!GET}
\begin{description}[leftmargin=2cm,style=nextline]
\item [Token:] \$A1
\item [Format:] {\bf GET variable}
\item [Usage:] Gets the next character or byte value of that character
               from the keyboard queue.
               If the variables is of type string and the queue is empty
               an empty string is assigned to the variable,
               otherwise a one character string is created
               and assigned to the string variable.
               If the variable is of numeric type, the character code
               of the key is assigned to it, or zero if there was no keypress.
               This command does not wait for keyboard
               input, so it's useful to check for key presses
               in regular intervals or loops.

\item [Remarks:] The command {\bf GETKEY} is similar, but waits
                 until a key was hit.

\item [Example:] Using {\bf GET}:
\begin{tcolorbox}[colback=black,coltext=white]
\verbatimfont{\codefont}
\begin{verbatim}
10 DO: GET A$: LOOP UNTIL A$ <> ""
40 IF A$ = "W" THEN 1000 :REM GO NORTH
50 IF A$ = "A" THEN 2000 :REM GO WEST
60 IF A$ = "S" THEN 3000 :REM GO EAST
70 IF A$ = "Z" THEN 4000 :REM GO SOUTH
80 IF A$ = CHR$(13) THEN 5000 :REM RETURN
90 GOTO 10
\end{verbatim}
\end{tcolorbox}
\end{description}

% ****
% GET#
% ****

\newpage
\subsection{GET\#}
\index{GET\#}
\index{BASIC 65 Commands!GET\#}
\begin{description}[leftmargin=2cm,style=nextline]
\item [Token:] \$A1 '\#'
\item [Format:] {\bf GET\# channel, list of variables}
\item [Usage:] Reads as many bytes
               as necessary from the channel argument
               and assigns strings of length one to
               string variables or the read 8-bit binary value
               to numeric variables.
               This is useful to read characters or bytes from
               an input stream one by one.

\item [Remarks:] All values from 0 to 255 are valid, so this
               command can also be used to read binary data.

\item [Example:] Using {\bf GET\#} to read a disk directory:
\begin{tcolorbox}[colback=black,coltext=white]
\verbatimfont{\codefont}
\begin{verbatim}
1 REM GET#
10 OPEN 2,8,0,"$"            : REM OPEN CATALOG
15 IF DS THEN PRINT DS$: STOP: REM CANT READ
20 GET#2,D$,D$               : REM DISCARD LOAD ADDRESS
25 DO                        : REM LINE LOOP
30   GET#2,D$,D$             : REM DISCARD LINE LINK
35   IF ST THEN EXIT         : REM END-OF-FILE
40   GET#2,LO,HI             : REM FILE SIZE BYTES
45   S=LO + 256 * HI         : REM FILE SIZE
50   LINE INPUT#2, F$        : REM FILE NAME
55   PRINT S;F$              : REM PRINT FILE ENTRY
60 LOOP
65 CLOSE 2
\end{verbatim}
\end{tcolorbox}
\end{description}

% ******
% GETKEY
% ******

\newpage
\subsection{GETKEY}
\index{GETKEY}
\index{BASIC 65 Commands!GETKEY}
\begin{description}[leftmargin=2cm,style=nextline]
\item [Token:] \$A1 \$F9 (GET token and KEY token)
\item [Format:] {\bf GETKEY variable}
\item [Usage:] Gets the next character or code value
               from the keyboard queue. If the queue is empty
               the program waits until a key is hit.
               Then a one character string is created
               and assigned to the string variable.
               If the variable is numeric, the character code
               is assigned as value.

\item [Example:] Using {\bf GETKEY}:
\begin{tcolorbox}[colback=black,coltext=white]
\verbatimfont{\codefont}
\begin{verbatim}
10 GETKEY A$ :REM WAIT AND GET CHARACTER
40 IF A$ = "W" THEN 1000 :REM GO NORTH
50 IF A$ = "A" THEN 2000 :REM GO WEST
60 IF A$ = "S" THEN 3000 :REM GO EAST
70 IF A$ = "Z" THEN 4000 :REM GO SOUTH
80 IF A$ = CHR$(13) THEN 5000 :REM RETURN
90 GOTO 10
\end{verbatim}
\end{tcolorbox}
\end{description}

% ****
% GO64
% ****

\newpage
\subsection{GO64}
\index{GO64}
\index{BASIC 65 Commands!GO64}
\begin{description}[leftmargin=2cm,style=nextline]
\item [Token:] \$CB \$36 \$34 (GO token and 64 )
\item [Format:] {\bf GO64}
\item [Usage:] Switches the
               computer to the C64 compatible mode. In direct
               mode a security prompt \screentext{ARE YOU SURE?}
               is printed, which must be responded with 'Y' to
               continue. Use \screentext{SYS58552} to switch back
               to C65 mode.

\item [Example:] Using {\bf GO64}:
\begin{tcolorbox}[colback=black,coltext=white]
\verbatimfont{\codefont}
\begin{verbatim}
GO64
ARE YOU SURE?
\end{verbatim}
\end{tcolorbox}
\end{description}

% *****
% GOSUB
% *****

\newpage
\subsection{GOSUB}
\index{GOSUB}
\index{BASIC 65 Commands!GOSUB}
\begin{description}[leftmargin=2cm,style=nextline]
\item [Token:] \$8D
\item [Format:] {\bf GOSUB line}
\item [Usage:] The {\bf GOSUB} (GOto SUBroutine)
               command continues program
               execution at the given BASIC line number,
               saving the current BASIC program counter
               and line number on the run-time stack.
               This enables the resume of the execution after
               the {\bf GOSUB} statement, once a {\bf RETURN}
               statement in the called subroutine was executed.
               Calls to subroutines via {\bf GOSUB} may be nested
               but the end of the subroutine code must always
               be a {\bf RETURN}. Otherwise a stack overflow
               may occur.

\item [Remarks:] Unlike other programming languages, this BASIC
               version does not support arguments or local
               variables for subroutines. \\
               Programs can be optimised by grouping subroutines
               at the beginning of the program source. The
               {\bf GOSUB} calls will then have low line numbers
               with only few digits to decode. Also the subroutines
               will be found faster, because the search for subroutines
               starts very often at the start of the program.
\item [Example:] Using {\bf GOSUB}:
\begin{tcolorbox}[colback=black,coltext=white]
\verbatimfont{\codefont}
\begin{verbatim}
 10 GOTO 100 :REM TO MAIN PROGRAM
 20 REM *** SUBROUTINE DISK STATUS CHECK ***
 30 DD=DS:IF DD THEN PRINT "DISK ERROR";DS$
 40 RETURN
 50 REM *** SUBROUTINE PROMPT Y/N ***
 60 DO:INPUT "CONTINUE (Y/N)";A$
 70 LOOP UNTIL A$="Y" OR A$="N"
 80 RETURN
 90 REM *** MAIN PROGRAM ***
100 DOPEN#2,"BIG DATA"
110 GOSUB 30: IF DD THEN DCLOSE#2:GOSUB 60:REM ASK
120 IF A$="N" THEN STOP
130 GOTO 100: REM RETRY
\end{verbatim}
\end{tcolorbox}
\end{description}

% ****
% GOTO
% ****

\newpage
\subsection{GOTO}
\index{GOTO}
\index{BASIC 65 Commands!GOTO}
\begin{description}[leftmargin=2cm,style=nextline]
\item [Token:] \$89 (GOTO) or \$CB \$A4 (GO TO)
\item [Format:] {\bf GOTO line} \\
                {\bf GO TO line}
\item [Usage:] Continues program
               execution at the given BASIC line number.

               The {\bf GOTO} command written as a single
               word executes faster than the {\bf GO TO} command.

\item [Remarks:] The new line number will be searched by scanning
               the BASIC source linearly upwards. If the target
               line number is higher than the current one, the
               search starts from the current line upwards.
               If the target line number is lower, the search starts
               from the start of the program.
               Knowing this mechanism it is possible to optimise
               the run-time by grouping often used targets at the
               start of the program.

\item [Example:] Using {\bf GOTO}:
\begin{tcolorbox}[colback=black,coltext=white]
\verbatimfont{\codefont}
\begin{verbatim}
 10 GOTO 100 :REM TO MAIN PROGRAM
 20 REM *** SUBROUTINE DISK STATUS CHECK ***
 30 DD=DS:IF DD THEN PRINT "DISK ERROR";DS$
 40 RETURN
 50 REM *** SUBROUTINE PROMPT Y/N ***
 60 DO:INPUT "CONTINUE (Y/N)";A$
 70 LOOP UNTIL A$="Y" OR A$="N"
 80 RETURN
 90 *** MAIN PROGRAM ***
100 DOPEN#2,"BIG DATA"
110 GOSUB 30: IF DD THEN DCLOSE#2:GOTO 60:REM ASK
120 IF A$="N" THEN STOP
130 GOTO 100: REM RETRY
\end{verbatim}
\end{tcolorbox}
\end{description}

% *******
% GRAPHIC
% *******

\newpage
\subsection{GRAPHIC}
\index{GRAPHIC}
\index{BASIC 65 Commands!GRAPHIC}
\begin{description}[leftmargin=2cm,style=nextline]
\item [Token:] \$DE
\item [Format:] {\bf GRAPHIC CLR}
\item [Usage:] Initialises the BASIC graphic system.
               It clears the graphics memory and screen and sets
               all parameters of the graphics context to the
               default values.

\item [Example:] Using {\bf GRAPHIC}:
\begin{tcolorbox}[colback=black,coltext=white]
\verbatimfont{\codefont}
\begin{verbatim}
100 REM GRAPHIC
110 GRAPHIC CLR        : REM INITIALISE
120 SCREEN DEF 1,1,1,2 : REM 640 X 400 X 2
130 SCREEN OPEN 1      : REM OPEN IT
140 SCREEN SET 1,1     : REM VIEW IT
150 PALETTE 1,0,0, 0,0 : REM BLACK
160 PALETTE 1,1,0,15,0 : REM GREEN
170 SCNCLR 0           : REM FILL SCREEN WITH BLACK
180 PEN 0,1            : REM SELECT PEN
190 LINE 50,50,590,350 : REM DRAW LINE
200 GETKEY A$          : REM WAIT FOR KEYPRESS
210 SCREEN CLOSE 1     : REM CLOSE SCREEN AND RESTORE PALETTE
\end{verbatim}
\end{tcolorbox}
\end{description}

% ******
% HEADER
% ******

\newpage
\subsection{HEADER}
\index{HEADER}
\index{BASIC 65 Commands!HEADER}
\begin{description}[leftmargin=2cm,style=nextline]
\item [Token:] \$F1
\item [Format:] {\bf HEADER diskname [,Iid] [,D drive] [,U unit] }
\item [Usage:]
   Used to format or clear a diskette
   or disk.

   {\bf diskname} is either a quoted string, e.g. {\bf "data"} or
   a string expression in brackets, e.g. {\bf (DN\$)}
   The maximum length of the diskname is 16 characters.

   \drivedefinition

   \unitdefinition

\item [Remarks:]
   For new diskettes or disks, which are not already formatted
   it is absolutely necessary to specify the disk ID with the
   parameter {\bf Iid}. This switches the format command to the
   full format, which writes sector IDs and erases all contents.
   This will need some time, because every block on the disk will
   be written. \\
   If the {\bf Iid} parameter is omitted, a quick format will
   be performed. This is only possible, if the disk is formatted
   already. A quick format writes a new disk name and clears the
   block allocation map, marking all blocks as free.
   The disk ID is not changed, the blocks are not overwritten,
   so contents may be recovered with the {\bf ERASE R} command.

\item [Example:] Using {\bf HEADER}
\begin{tcolorbox}[colback=black,coltext=white]
\verbatimfont{\codefont}
\begin{verbatim}
  HEADER "ADVENTURE",IBS
  HEADER "ZORK-I",U9
  HEADER "DUNGEON",D1,U10
\end{verbatim}
\end{tcolorbox}
\end{description}

% ****
% HELP
% ****

\newpage
\subsection{HELP}
\index{HELP}
\index{BASIC 65 Commands!HELP}
\begin{description}[leftmargin=2cm,style=nextline]
\item [Token:] \$EA
\item [Format:] {\bf HELP}
\item [Usage:]
   When the BASIC program stops due to an error, type
   {\bf HELP} for further information.
   The interpreted line is listed, with the
   erroneous statement highlighted or underlined.

\item [Remarks:]
      Displays BASIC errors. For errors in disk
      I/O one should print the disk status variable {\bf DS}
      or the disk status string {\bf DS\$}.

\item [Example:] Using {\bf HELP}
\begin{tcolorbox}[colback=black,coltext=white]
\verbatimfont{\codefont}
\begin{verbatim}
10 A=1.E20
20 B=A+A:C=EXP(A):PRINT A,B,C
RUN

?OVERFLOW ERROR IN 20
READY.
HELP

20 B=A+A:ţŝťŸŰňšŉ:PRINT A,B,C
\end{verbatim}
\end{tcolorbox}
\end{description}

% *****
% HEX\$
% *****

\newpage
\subsection{HEX\$}
\index{HEX\$}
\index{BASIC 65 Functions!HEX\$}
\begin{description}[leftmargin=2cm,style=nextline]
\item [Token:] \$D2
\item [Format:] {\bf HEX\$(numeric expression)}
\item [Usage:] Returns a four
               character string in hexadecimal notation
               converted from the argument.
               The argument must be in the range of 0-65535
               corresponding to the hex numbers 0000-FFFF.

\item [Remarks:] If real numbers are used as arguments, the
                 fractional part will be cut off, not rounded.

\item [Example:] Using {\bf HEX\$}:
\begin{tcolorbox}[colback=black,coltext=white]
\verbatimfont{\codefont}
\begin{verbatim}
PRINT HEX$(10),HEX$(100),HEX$(1000.9)
000A      0064      03E8
\end{verbatim}
\end{tcolorbox}
\end{description}

% *********
% HIGHLIGHT
% *********

\newpage
\subsection{HIGHLIGHT}
\index{HIGHLIGHT}
\index{BASIC 65 Commands!HIGHLIGHT}
\begin{description}[leftmargin=2cm,style=nextline]
\item [Token:] \$FE \$3D
\item [Format:] {\bf HIGHLIGHT colour [,mode]}
\item [Usage:] Sets the colour
               to be used for the "highlight" text attribute.
               The colour index must be in the
               range of 0 to 15. (See colour table).

               The optional parameter {\bf mode} defines, how
               BASIC listings to the screen use highlighting:

{\ttfamily
\begin{tabular}{|l|l|}
\hline
   {\bf mode = 0}    &  no syntax highlighting \\
   {\bf mode = 1}    &  highlight REM statements \\
   {\bf mode = 2}    &  highlight BASIC keywords \\
\hline
\end{tabular}
}

\item [Remarks:] The highlight text attribute is used to mark text
               in listings generated by the {\bf HELP FIND CHANGE}
               commands.
\item [Example:] \screentext{HIGHLIGHT  8,2} - select highlight colour orange
                 for keywords.
\item [Colours:] {\bf Index and RGB values of colour palette}

\ttfamily
{\setlength{\tabcolsep}{1mm}
\begin{tabular}{*{4}{|R{1.2cm}}|l|}
\hline
 index  &   red & green & blue & colour \\
\hline
  0 &    0  &   0   &  0   & black \\
  1 &   15  &  15   & 15   & white \\
  2 &   15  &   0   &  0   & red   \\
  3 &    0  &  15   & 15   & cyan  \\
  4 &   15  &   0   & 15   & purple\\
  5 &    0  &  15   &  0   & green \\
  6 &    0  &   0   & 15   & blue  \\
  7 &   15  &  15   &  0   & yellow\\
  8 &   15  &   6   &  0   & orange\\
  9 &   10  &   4   &  0   & brown \\
 10 &   15  &   7   &  7   & pink  \\
 11 &    5  &   5   &  5   & dark grey\\
 12 &    8  &   8   &  8   & medium grey\\
 13 &    9  &  15   &  9   & light green \\
 14 &    9  &   9   & 15   & light blue\\
 15 &   11  &  11   & 11   & light grey\\
\hline
\end{tabular}
}
\end{description}

% **
% IF
% **

\newpage
\subsection{IF}
\index{IF}
\index{BASIC 65 Commands!IF}
\begin{description}[leftmargin=2cm,style=nextline]
\item [Token:] \$8B
\item [Format:] {\bf IF expression THEN true clause ELSE false clause}
\item [Usage:] Starts a conditional execution
               statement.

               {\bf expression} is a logical or numeric expression.
               A numerical expression is evaluated as {\bf FALSE}
               if the value is zero and {\bf TRUE} for any non-zero
               value.

               {\bf true clause} are one or more statements starting
               directly after {\bf THEN} on the same line.
               A linenumber after {\bf THEN} performs a
               {\bf GOTO} to that line.

               {\bf false clause} are one or more statements starting
               directly after {\bf ELSE} on the same line.
               A linenumber after {\bf ELSE} performs a
               {\bf GOTO} to that line.

\item [Remarks:]
               The standard {\bf IF ... THEN ... ELSE} structure
               is restricted to a single line. But the {\bf true clause}
               or {\bf false clause} may be expanded to several lines
               using a compound statement bracketed with the keywords
               {\bf BEGIN} and {\bf BEND}.
\item [Example:]
                Using {\bf IF}
\begin{tcolorbox}[colback=black,coltext=white]
\verbatimfont{\codefont}
\begin{verbatim}
1 REM IF
10 RED$=CHR$(28) : BLACK$=CHR$(144) : WHITE$=CHR$(5)
20 INPUT "ENTER A NUMBER";V
30 IF V<0 THEN PRINT RED$; : ELSE PRINT BLACK$;
40 PRINT V : REM PRINT NEGATIVE NUMBERS IN RED
50 PRINT WHITE$
60 INPUT "END PROGRAM: (Y/N)"; A$
70 IF A$="Y" THEN END
80 IF A$="N" THEN 20 : ELSE 60
\end{verbatim}
\end{tcolorbox}
\end{description}

% *****
% INPUT
% *****

\newpage
\subsection{INPUT}
\index{INPUT}
\index{BASIC 65 Commands!INPUT}
\begin{description}[leftmargin=2cm,style=nextline]
\item [Token:] \$85
\item [Format:] {\bf INPUT [prompt <,|;>] variable list}
\item [Usage:] Prints an optional
               prompt string and question mark to the screen,
               flashes the cursor and waits for user input
               from the keyboard.

               {\bf prompt} = string expression to be printed
               as prompt. It may be omitted. \\
               If the separator between prompt and variable list
               is a comma, the cursor is placed directly after
               the prompt. If the separator is a semicolon,
               a question mark and a space is added to the prompt.

               {\bf variable list} list of one or more
               variables, that receive the input.

               The input will be processed after the user hits RETURN.

\item [Remarks:] The user must take care to enter the correct
               type of input matching variable types.
               Also the number of input items must match the number
               of variables.
               Entering non numeric characters for integer or real
               variables will produce a TYPE MISMATCH ERROR.
               Strings for string variables have to be put in quotes
               if they contain spaces or commas. \\
               Many programs, that need a safe input routine use
               {\bf LINE INPUT} and use an own parser, in order
               to avoid program breaks by wrong user input.

\item [Example:] Using {\bf INPUT}:
\begin{tcolorbox}[colback=black,coltext=white]
\verbatimfont{\codefont}
\begin{verbatim}
 10 DIM N$(100),A%(100),S$(100):
 20 DO
 30 INPUT "NAME, AGE, SEX";NA$,AG%,SE$
 40 IF NA$="" THEN 30
 50 IF NA$="END" THEN EXIT
 60 IF AG% < 18 OR AG% > 100 THEN PRINT "AGE?":GOTO 30
 70 IF SE$ <> "M" AND SE$ <> "F" THEN PRINT "SEX?":GOTO 30
 80 REM CHECK OK: ENTER INTO ARRAY
 90 N$(N)=NA$:A%(N)=AG%:S$(N)=SE$:N=N+1
100 LOOP UNTIL N=100
110 PRINT "RECEIVED";N;" NAMES"
\end{verbatim}
\end{tcolorbox}
\end{description}

% *******
% INPUT\#
% *******

\newpage
\subsection{INPUT\#}
\index{INPUT\#}
\index{BASIC 65 Commands!INPUT\#}
\begin{description}[leftmargin=2cm,style=nextline]
\item [Token:] \$84
\item [Format:] {\bf INPUT\# channel, variable list}
\item [Usage:] Reads a record
               from an input device, e.g. a disk file
               and assigns the data
               to the variables in the list.

               {\bf channel} channel number assigned
               by a {\bf DOPEN} or {\bf OPEN} command.

               {\bf variable list} list of one or more
               variables, that receive the input.

               The input record must be terminated by a
               RETURN character and must be not longer than
               the input buffer (160 characters).

\item [Remarks:] The type and number of data in a record must
               match the variable list.
               Reading non numeric characters for integer or real
               variables will produce a FILE DATA ERROR.
               Strings for string variables have to be put in quotes
               if they contain spaces or commas. \\
               The command {\bf LINE INPUT\#} may be used to
               read a whole record into a single string variable.

               Sequential files, that can be read by {\bf INPUT\#}
               can be generated by programs with the {\bf PRINT\#}
               command or with the editor of the {\bf MEGA65}.
               For example:

\begin{tcolorbox}[colback=black,coltext=white]
\verbatimfont{\codefont}
\begin{verbatim}
EDIT ON

10 "CHUCK PEDDLE",1937,"ENGINEER OF THE 6502"
20 "JACK TRAMIEL",1928,"FOUNDER OF CBM"
30 "BILL MENSCH",1945,"HARDWARE

DSAVE "CBM-PEOPLE"
EDIT OFF
\end{verbatim}
\end{tcolorbox}

\item [Example:] Using {\bf INPUT\#}:
\begin{tcolorbox}[colback=black,coltext=white]
\verbatimfont{\codefont}
\begin{verbatim}
 10 DIM N$(100),B%(100),S$(100):
 20 DOPEN#2,"CBM-PEOPLE":REM OPEN SEQ FILE
 25 IF DS THEN PRINT DS$:STOP:REM OPEN ERROR
 30 FOR I=0 TO 100
 40 INPUT#2,N$(I),B%(I),S$(I)
 50 IF ST AND 64 THEN 80:REM END OF FILE
 60 IF DS THEN PRINT DS$:GOTO 80:REM DISK ERROR
 70 NEXT I
 80 DCLOSE#2
110 PRINT "READ";I;" RECORDS"
120 FOR J=0 TO I:PRINT N$(I):NEXT J

RUN
CHUCK PEDDLE
JACK TRAMIEL
BILL MENSCH

TYPE "CBM-PEOPLE"
"CHUCK PEDDLE",1937,"ENGINEER OF THE 6502"
"JACK TRAMIEL",1928,"FOUNDER OF CBM"
"BILL MENSCH",1945,"HARDWARE

\end{verbatim}
\end{tcolorbox}
\end{description}

% *****
% INSTR
% *****

\newpage
\subsection{INSTR}
\index{INSTR}
\index{BASIC 65 Commands!INSTR}
\begin{description}[leftmargin=2cm,style=nextline]
\item [Token:] \$D4
\item [Format:] {\bf INSTR(haystack, needle [,start])}
\item [Usage:] Locates the
               position of the string expression "needle"
               in the string expression "haystack" and
               returns the index of the first occurrence
               or zero, if there is no match.

               The string expression {\bf haystack}
               is searched for the occurrence of the
               string expression
               {\bf needle}.

               An enhanced version of string search using pattern
               matching is triggered, if the first character of
               the search string is a pound sign '£'.
               The pound sign is not part of the search but enables the use
               of the '.' (dot) as wildcard character, which matches any
               other character. The second special pattern character is
               the '*' (astrerisk). The asterisk in the search string indicates,
               that the character preceding the asterisk may occur
               never, once or many times, in order to be counted as matching.

               The optional argument {\bf start} is an integer
               expression, which defines the starting position
               for the search in {\bf haystack}. If not present
               it defaults to one.

\item [Remarks:] If either string is empty or there is no match
               the function returns zero.

\item [Example:] Using {\bf INSTR}:
\begin{tcolorbox}[colback=black,coltext=white]
\verbatimfont{\codefont}
\begin{verbatim}
 I = INSTR("ABCDEF","CD")       : REM I = 3
 I = INSTR("ABCDEF","XY")       : REM I = 0
 I = INSTR("RAIIIN","\A*IN")    : REM I = 2
 I = INSTR("ABCDEF","\C.E")     : REM I = 3
 I = INSTR(A$+B$,C$)
\end{verbatim}
\end{tcolorbox}
\end{description}

%****
% INT
%****

\newpage
\subsection{INT}
\index{INT}
\index{BASIC 65 Functions!INT}
\begin{description}[leftmargin=2cm,style=nextline]
\item [Token:] \$B5
\item [Format:] {\bf INT(numeric expression)}
\item [Usage:] Searches the greatest
               integer value, that is less or equal to the argument
               and returns this value as a real number.
               This function is {\bf NOT} limited to the typical
               16-bit integer range (-32768 to 32767), because
               it uses real arithmetic. The allowed range is
               therefore determined by the size of the real
               mantissas \\
               (32-bit) : (-2147483648 to 2147483647).

\item [Remarks:] It is not necessary to use the {\bf INT}
               function for assigning real values to integer
               variables, because this conversion will be done
               implicitly, but then for the 16-bit range.

\item [Example:] Using {\bf INT}:
\begin{tcolorbox}[colback=black,coltext=white]
\verbatimfont{\codefont}
\begin{verbatim}
 X  = INT(1.9)       :REM X = 1
 X  = INT(-3.1)      :REM X = -4
 X  = INT(100000.5)  :REM X = 100000
 N% = INT(100000.5)  :REM ?ILLEGAL QUANTITY ERROR
\end{verbatim}
\end{tcolorbox}
\end{description}

%****
% JOY
%****

\newpage
\subsection{JOY}
\index{JOY}
\index{BASIC 65 Functions!JOY}
\begin{description}[leftmargin=2cm,style=nextline]
\item [Token:] \$CF
\item [Format:] {\bf JOY(port)}
\item [Usage:] Returns the state of the
               joystick for the selected port (1 or 2).
               Bit 7 contains the state of the fire button.
               The stick can be moved in eight directions, which
               are numbered clockwise starting at the upper position.

\ttfamily
{\setlength{\tabcolsep}{1mm}
\begin{tabular}{|r|c|c|c|}
\hline
&  left  & centre & right \\
\hline
up     &  8 &    1  & 2 \\
centre &  7 &    0  & 3 \\
down   &  6 &    5  & 4 \\
\hline
\end{tabular}
}

\item [Example:] Using {\bf JOY}:
\begin{tcolorbox}[colback=black,coltext=white]
\verbatimfont{\codefont}
\begin{verbatim}
 10 N = JOY(1)
 20 IF N AND 128 THEN PRINT "FIRE! ";
 30 REM                N   NE  E   SE  S   SW  W   NW
 40 ON N AND 15 GOSUB 100,200,300,400,500,600,700,800
 50 GOTO 10
100 PRINT "GO NORTH"    :RETURN
200 PRINT "GO NORTHEAST":RETURN
300 PRINT "GO EAST"     :RETURN
400 PRINT "GO SOUTHEAST":RETURN
500 PRINT "GO SOUTH"    :RETURN
600 PRINT "GO SOUTHWEST":RETURN
700 PRINT "GO WEST"     :RETURN
800 PRINT "GO NORTHWEST":RETURN
\end{verbatim}
\end{tcolorbox}
\end{description}

%****
% KEY
%****

\newpage
\subsection{KEY}
\index{KEY}
\index{BASIC 65 Commands!KEY}
\begin{description}[leftmargin=2cm,style=nextline]
\item [Token:] \$F9
\item [Format:] {\bf KEY [ ON | OFF | LOAD | SAVE | number, string]}
\item [Usage:] The function keys can either send their key code
               when pressed, or a string assigned to this key.
               After power up or reset this feature is activated
               and the keys have default assignments.

               {\bf KEY OFF}: switch off function key strings.
               The keys will send their character code if pressed.

               {\bf KEY ON}: switch on function key strings.
               The keys will send assigned strings if pressed.

               {\bf KEY LOAD}: loads key definitions from file.

               {\bf KEY SAVE}: saves key definitions to file.

               {\bf KEY}: list current assignments.

               {\bf KEY number, string} assigns the string to
               the key with that number.

               Default assignments:

\begin{tcolorbox}[colback=black,coltext=white]
\verbatimfont{\codefont}
\begin{verbatim}
KEY
KEY 1,CHR$(27)+"X"
KEY 2,CHR$(27)+"@"
KEY 3,"DIR"+CHR$(13)
KEY 4,"DIR "+CHR$(34)+"*=PRG"+CHR$(34)+CHR$(13)
KEY 5,"ŵ"
KEY 6,"KEY6"+CHR$(141)
KEY 7,"ŷ"
KEY 8,"MONITOR"+CHR$(13)
KEY 9,"Ű"
KEY 10,"KEY10"+CHR$(141)
KEY 11,"Ŷ"
KEY 12,"KEY12"+CHR$(141)
KEY 13,CHR$(27)+"O"
KEY 14,"Ŵ"+CHR$(27)+"O"
KEY 15,"HELP"+CHR$(13)
KEY 16,"RUN "+CHR$(34)+"*"+CHR$(34)+CHR$(13)
\end{verbatim}
\end{tcolorbox}

\item [Remarks:] The sum of the lengths of all assigned strings
                 must not exceed 240 characters.
                 Special characters like RETURN or QUOTE are entered
                 using their codes with the CHR\$(code) function.
\item [Example:] Using {\bf KEY}:
\begin{tcolorbox}[colback=black,coltext=white]
\verbatimfont{\codefont}
\begin{verbatim}
 KEY ON                   :REM ENABLE  FUNCTION KEYS
 KEY OFF                  :REM DISABLE FUNCTION KEYS
 KEY                      :REM LIST ASSIGNMENTS
 KEY 2,"PRINT ~"+CHR$(14) :REM ASSIGN PRINT PI TO F2
 KEY SAVE "MY KEY SET"    :REM SAVE CURRENT DEFINITIONS TO FILE
 KEY LOAD "ELEVEN-SET"    :REM LOAD DEFINITIONS FROM FILE
\end{verbatim}
\end{tcolorbox}
\end{description}

% ******
% LEFT\$
% ******

\newpage
\subsection{LEFT\$}
\index{LEFT\$}
\index{BASIC 65 Functions!LEFT\$}
\begin{description}[leftmargin=2cm,style=nextline]
\item [Token:] \$C8
\item [Format:] {\bf LEFT\$(string, n)}
\item [Usage:] Returns a string
               containing the first {\bf n} characters from the
               argument {\bf string}.
               If the length of {\bf string} is equal or less than {\bf n},
               the result string will be identical to the argument string.

               {\bf string} a string expression

<<<<<<< HEAD
               {\bf n} = a numeric expression (0-255)
=======
               {\bf n} a numeric expression (0 -> 255)
>>>>>>> 04c5573e

\item [Remarks:] Empty strings and zero lengths are legal values.

\item [Example:] Using {\bf LEFT\$}:
\begin{tcolorbox}[colback=black,coltext=white]
\verbatimfont{\codefont}
\begin{verbatim}
PRINT LEFT$("MEGA-65",4)
MEGA
\end{verbatim}
\end{tcolorbox}
\end{description}

% ***
% LEN
% ***

\newpage
\subsection{LEN}
\index{LEN}
\index{BASIC 65 Functions!LEN}
\begin{description}[leftmargin=2cm,style=nextline]
\item [Token:] \$C3
\item [Format:] {\bf LEN(string)}
\item [Usage:] Returns the length of the string.

               {\bf string} a string expression

\item [Remarks:] There is no terminating character, like the
                 NULL character in C programs. The length of
                 the string is internally stored in an extra byte
                 of the string descriptor.

\item [Example:] Using {\bf LEN}:
\begin{tcolorbox}[colback=black,coltext=white]
\verbatimfont{\codefont}
\begin{verbatim}
PRINT LEN("MEGA-65"+CHR$(13))
 8
\end{verbatim}
\end{tcolorbox}
\end{description}

% ***
% LET
% ***

\newpage
\subsection{LET}
\index{LET}
\index{BASIC 65 Commands!LET}
\begin{description}[leftmargin=2cm,style=nextline]
\item [Token:] \$88
\item [Format:] {\bf LET variable = expression}
\item [Usage:] The {\bf LET} statement is obsolete and not needed.
               Assignment to variables can be done without using
               {\bf LET}.

\item [Example:] Using {\bf LET}:
\begin{tcolorbox}[colback=black,coltext=white]
\verbatimfont{\codefont}
\begin{verbatim}
LET A=5  :REM LONGER  AND SLOWER
A=5      :REM SHORTER AND FASTER
\end{verbatim}
\end{tcolorbox}
\end{description}

% ****
% LINE
% ****

\newpage
\subsection{LINE}
\index{LINE}
\index{BASIC 65 Commands!LINE}
\begin{description}[leftmargin=2cm,style=nextline]
\item [Token:] \$E5
\item [Format:] {\bf LINE xbeg,ybeg [[,xnext1,ynext1], [\dots]] }
\item [Usage:] Draws a pixel at (xbeg/ybeg), if only one
               coordinate pair is given.

               If more than one pair is defined, a line is
               drawn on the current graphics screen from the
               coordinate (xbeg/ybeg) to the next coordinate
               pair(s).

               All currently defined modes and values of the graphic
               context are used.

\item [Example:] Using {\bf LINE}:
\begin{tcolorbox}[colback=black,coltext=white]
\verbatimfont{\codefont}
\begin{verbatim}
1 REM SCREEN EXAMPLE 1
10 SCREEN 320,200,2      :REM SCREEN #0 320 X 200 X 2
20 PEN 1                 :REM DRAWING PEN COLOR 1 (WHITE)
30 LINE 25,25,295,175    :REM DRAW LINE
40 GETKEY A$             :REM WAIT FOR KEYPRESS
50 SCREEN CLOSE          :REM CLOSE SCREEN AND RESTORE PALETTE
\end{verbatim}
\end{tcolorbox}
\begin{tcolorbox}[colback=black,coltext=white]
\begin{tikzpicture}[thick]
\draw (4cm,4cm) -- (11cm,0cm);
\end{tikzpicture}
\end{tcolorbox}
\end{description}

% ************
% LINE INPUT\#
% ************

\newpage
\subsection{LINE INPUT\#}
\index{LINE INPUT\#}
\index{BASIC 65 Commands!LINE INPUT\#}
\begin{description}[leftmargin=2cm,style=nextline]
\item [Token:] \$E5 \$84
\item [Format:] {\bf LINE INPUT\# channel, variable list}
\item [Usage:] Reads one record per variable from an input device,
               e.g. a disk file
               and assigns the read data to the variable.
               The records must be terminated by a {\bf RETURN}
               character, which will not be copied to the string variable.
               An empty line consisting of the {\bf RETURN} character only
               will therefore assign an empty string to the variable.

               {\bf channel} channel number assigned
               by a {\bf DOPEN} or {\bf OPEN} command.

               {\bf variable list} list of one or more
               variables, that receive the input.

               The input record must be terminated by a
               RETURN character and must be not longer than
               the input buffer (160 characters).

\item [Remarks:] Only string variables or string array elements
                 can be used in the variable list.
                 Unlike other INPUT commands, {LINE INPUT\#} does
                 not interpret or remove quote characters in the input.
                 They are accepted as data, as all other characters.

\item [Example:] Using {\bf LINE INPUT\#}:
\begin{tcolorbox}[colback=black,coltext=white]
\verbatimfont{\codefont}
\begin{verbatim}
 10 DIM N$(100)
 20 DOPEN#2,"DATA"
 30 FOR I=0 TO 100
 40 LINE INPUT#2,N$(I)
 50 IF ST=64 THEN 80:REM END OF FILE
 60 IF DS THEN PRINT DS$:GOTO 80:REM DISK ERROR
 70 NEXT I
 80 DCLOSE#2
110 PRINT "READ";I;" RECORDS"
\end{verbatim}
\end{tcolorbox}
\end{description}

% ****
% LIST
% ****

\newpage
\subsection{LIST}
\index{LIST}
\index{BASIC 65 Commands!LIST}
\begin{description}[leftmargin=2cm,style=nextline]
\item [Token:] \$9B
\item [Format:] (1) {\bf LIST [P] [line range]}

(2) {\bf LIST [P] filename [,U unit]}

\item [Usage:] (1) Used to list a range of lines from the BASIC program.

               {\bf line range} consist of the first and the last
               line to list or a single line number.
               If the first number is omitted, the
               first BASIC line is assumed.
               The second number in the range specifier defaults
               to the last BASIC line.

               (2) Used to list a BASIC program directly from {\bf unit}.
               {\bf unit} defaults to 8.

               The optional parameter {\bf P} selects the page mode.
               After listing 24 rows, the listing stops and displays
               the prompt {\bf [MORE]} at the bottom of the screen.
               Typing {\bf Q} quits the page mode while any other key
               triggers the listing of the next page.

\item [Remarks:] The {\bf LIST} command's output can be redirected
                 to other devices via the {\bf CMD} command.

                The keys \megakey{F9} and \megakey{F11} or
                \specialkey{Ctrl}  \megakey{P} and
                \specialkey{Ctrl}  \megakey{V}
                scroll a BASIC listing on screen up or down.

\item [Example:] Using {\bf LIST}
\begin{tcolorbox}[colback=black,coltext=white]
\verbatimfont{\codefont}
\begin{verbatim}
LIST 100      :REM LIST LINE 100
LIST 240-350  :REM LIST ALL LINES FROM 240 TO 350
LIST 500-     :REM LIST FROM 500 TO END
LIST -70      :REM LIST FROM START TO 70
LIST "DEMO"   :REM LIST FILE "DEMO"
LIST P        :REM LIST PROGRAM IN PAGE MODE
LIST P "MURX" :REM LIST FILE "MURX" IN PAGE MODE
\end{verbatim}
\end{tcolorbox}
\end{description}

% ****
% LOAD
% ****

\newpage
\subsection{LOAD}
\index{LOAD}
\index{BASIC 65 Commands!LOAD}
\begin{description}[leftmargin=2cm,style=nextline]
\item [Token:] \$93
\item [Format:] {\bf LOAD filename [unit [,flag]]}
\item [Format:] {\bf / filename [ unit [,flag]]}
\item [Usage:]

   A common use of the shortcut symbol {\bf /} is to print
   a listing to screen, move the cursor to the desired line
   and type a {\bf /} into the first column.
   After hitting {\bf RETURN}, the listed file will be loaded.
   Characters before the file name and after the filename ({\bf PRG})
   will be ignored.

   The {\bf LOAD} loads a file of type
   {\bf PRG} into RAM bank 0, which is also used for BASIC program source.

   {\bf filename} is either a quoted string, e.g. {\bf "prog"} or
   a string expression.

   The unit number is optional.
   If not present, the default disk device is assumed.

   If {\bf flag} has a non-zero value, the file is loaded to
   the address, which is read from the first two bytes of the file.
   Otherwise it is loaded to the start of BASIC memory and
   the load address in the file is ignored.

\item [Remarks:]
   This command is implemented in BASIC-65 to keep it backward
   compatible to BASIC-2.

   The shortcut symbol {\bf /} can be used in direct mode only.

\item [Example:] Using {\bf LOAD}
\begin{tcolorbox}[colback=black,coltext=white]
\verbatimfont{\codefont}
\begin{verbatim}
  LOAD "APOCALYPSE"
  LOAD "MEGA TOOLS",9
  LOAD "*",8,1
\end{verbatim}
\end{tcolorbox}
\end{description}

% *******
% LOADIFF
% *******

\newpage
\subsection{LOADIFF}
\index{LOADIFF}
\index{BASIC 65 Commands!LOADIFF}
\begin{description}[leftmargin=2cm,style=nextline]
\item [Token:] \$FE \$43
\item [Format:] {\bf LOADIFF filename [unit ]}
\item [Usage:]

   The {\bf LOADIFF} loads an IFF file into graphics memory.
   The IFF (Interchange File Format) is supported by many different applications
   and operating systems. The {\bf LOADIFF} command assumes a file
   that contains bitplane graphics, which fit into the MEGA65 graphics memory.
   Supported resolutions are:

{\ttfamily
\setlength{\tabcolsep}{1mm}
\begin{tabular}{|l|l|l|l|l|}
\hline
 Width             & Height & Bitplanes & Colours & Memory \\
\hline
320                     &  200    & max. 8     & max. 256 & max. 64 K \\
640                     &  200    & max. 8     & max. 256 & max. 128 K \\
320                     &  400    & max. 8     & max. 256 & max. 128 K \\
640                     &  400    & max. 4     & max.  16 & max. 128 K \\
\hline
\end{tabular}
}

   {\bf filename} is either a quoted string, e.g. {\bf "picture.iff"} or
   a string expression.

   The unit number is optional.
   If not present, the default disk device is assumed.

\item [Remarks:]
   {\bf IFF} files can be created or converted from other formats on
   several operating systems, like AMIGA OS, MAC OS, Linux and Windows.
   The tool {\bf convert} is part of the free graphics package {\bf ImageMagick}.

Example for converting a JPG file to an IFF file on Linux:

\begin{verbatim}
convert <myImage.jpg> <myImage.ppm>
ppmtoilbm -aga <myImage.pbm> > <myImage.iff>
\end{verbatim}

\item [Example:] Using {\bf LOADIFF}
\begin{tcolorbox}[colback=black,coltext=white]
\verbatimfont{\codefont}
\begin{verbatim}
100 BANK128:SCNCLR
110 REM DISPLAY PICTURES IN 320 X 200 X 7 RESOLUTION
120 GRAPHIC CLR:SCREEN DEF 0,0,0,7:SCREEN OPEN 0:SCREEN SET 0,0
130 FORI=1TO7: READF$
140 LOADIFF(F$+".IFF"):SLEEP 4:NEXT
150 DATA ALIEN,BEAKER,JOKER,PICARD,PULP,TROOPER,RIPLEY
160 SCREEN CLOSE 0
170 PALETTE RESTORE
\end{verbatim}
\end{tcolorbox}
\end{description}

% ***
% LOG
% ***

\newpage
\subsection{LOG}
\index{LOG}
\index{BASIC 65 Functions!LOG}
\begin{description}[leftmargin=2cm,style=nextline]
\item [Token:] \$BC
\item [Format:] {\bf LOG(numeric expression)}
\item [Usage:] Computes
               the value of the natural logarithm of the argument.
               The natural logarithm uses
               Euler's number {\bf e = 2.71828183} as base,
               not the number 10 which is typically used
               in log functions on a pocket calculator.

\item [Remarks:] The log function with base 10 can be computed
                 by dividing the result by log(10).
\item [Example:] Using {\bf LOG}
\begin{tcolorbox}[colback=black,coltext=white]
\verbatimfont{\codefont}
\begin{verbatim}
PRINT LOG(1)
 0

PRINT LOG(0)
 ?ILLEGAL QUANTITY ERROR

PRINT LOG(4)
 1.38629436

PRINT LOG(100) / LOG(10)
 2
\end{verbatim}
\end{tcolorbox}
\end{description}

% *****
% LOG10
% *****

\newpage
\subsection{LOG10}
\index{LOG10}
\index{BASIC 65 Functions!LOG10}
\begin{description}[leftmargin=2cm,style=nextline]
\item [Token:] \$CE \$08
\item [Format:] {\bf LOG10(numeric expression)}
\item [Usage:] Computes
               the value of the decadal logarithm of the argument.
               The decadal logarithm uses 10 as base.

\item [Example:] Using {\bf LOG10}
\begin{tcolorbox}[colback=black,coltext=white]
\verbatimfont{\codefont}
\begin{verbatim}
PRINT LOG10(1)
 0

PRINT LOG10(0)
 ?ILLEGAL QUANTITY ERROR

PRINT LOG10(5)
 0.69897

PRINT LOG10(100);LOG(10);LOG(0.1);LOG(0.01)
 2  1 -1 -2
\end{verbatim}
\end{tcolorbox}
\end{description}

% ****
% LOOP
% ****

\newpage
\subsection{LOOP}
\index{LOOP}
\index{BASIC 65 Commands!LOOP}
\begin{description}[leftmargin=2cm,style=nextline]
\item [Token:] \$EC
\item [Format:] {\bf DO} ... {\bf LOOP} \\
                {\bf DO} [ <{\bf UNTIL | WHILE}> <logical expr.>] \\
                . . . statements [{\bf EXIT}] \\
                {\bf LOOP} [ <{\bf UNTIL | WHILE}> <logical expr.>]
\item [Usage:] The {\bf DO} and {\bf LOOP} keywords define
               the start and end of the most versatile BASIC loop.
               Using {\bf DO} and {\bf LOOP} alone, without any
               modifiers creates an infinite loop, that can be left
               by the {\bf EXIT} statement only. The loop can be
               controlled by adding an {\bf UNTIL} or a {\bf WHILE}
               statement after the {\bf DO} or {\bf LOOP}.

\item [Remarks:] {\bf DO} loops may be nested. An {\bf EXIT} statement
               exits the current loop only.
\item [Example:] Using {\bf DO} and {\bf LOOP}
\begin{tcolorbox}[colback=black,coltext=white]
\verbatimfont{\codefont}
\begin{verbatim}
10 PW$="":DO
20 GET A$:PW$=PW$+A$
30 LOOP UNTIL LEN(PW$)>7 OR A$=CHR$(13)

10 DO : REM WAIT FOR USER DECISION
20 GET A$
30 LOOP UNTIL A$="Y" OR A$="N" OR A$="y" OR A$="n"

10 DO WHILE ABS(EPS) > 0.001
20 GOSUB 2000 : REM ITERATION SUBROUTINE
30 LOOP

10 I%=0 : REM INTEGER LOOP 1-100
20 DO I%=I%+1
30 LOOP WHILE I% < 101
\end{verbatim}
\end{tcolorbox}
\end{description}

% ****
% LPEN
% ****

\newpage
\subsection{LPEN}
\index{LPEN}
\index{BASIC 65 Functions!LPEN}
\begin{description}[leftmargin=2cm,style=nextline]
\item [Token:] \$CE \$04
\item [Format:] {\bf LPEN(coordinate)}
\item [Usage:] This function requires the use of a
               CRT monitor or TV and a light pen.
               It will not work with a LCD or LED screen.
               The light pen must be connected to port 1.

               {\bf LPEN(0)} returns the X position of the light pen,
               the range is 60-320.

               {\bf LPEN(1)} returns the Y position of the light pen,
               the range is 50-250.

\item [Remarks:] The X resolution is two pixels, {\bf LPEN(0)} returns
                 therefore only even numbers.
                 A bright background colour is needed to trigger
                 the light pen. The {\bf COLLISION} statement may
                 be used to install an interrupt handler.

\item [Example:] Using {\bf LPEN}
\begin{tcolorbox}[colback=black,coltext=white]
\verbatimfont{\codefont}
\begin{verbatim}
 PRINT LPEN(0),LPEN(1)   :REM PRINT LIGHT PEN COORDINATES
\end{verbatim}
\end{tcolorbox}
\end{description}

% *****
% MERGE
% *****

\newpage
\subsection{MERGE}
\index{MERGE}
\index{BASIC 65 Commands!MERGE}
\begin{description}[leftmargin=2cm,style=nextline]
\item [Token:] \$E6
\item [Format:] {\bf MERGE filename [,D drive] [,U unit] }
\item [Usage:] {\bf MERGE} loads a BASIC program file from disk
               and appends it to the program in memory.

   \filenamedefinition

   \drivedefinition

   \unitdefinition

\item [Remarks:]
   The load address, stored in the first two bytes
   of the file is ignored. The loaded program does not
   replace a program in memory, like {\bf DLOAD} does,
   but is appended to a program in memory.
   After loading the program is re-linked
   and ready to run or edit.

   It is in the user's responsibility, to ensure, that there
   is no line number conflict among the program in memory and
   the merged program. The first line number of the merged
   program must be greater, than the last line number of the
   program in memory.

\item [Example:] Using {\bf MERGE}
\begin{tcolorbox}[colback=black,coltext=white]
\verbatimfont{\codefont}
\begin{verbatim}
  DLOAD "MAIN PROGRAM"
  MERGE "LIBRARY"
\end{verbatim}
\end{tcolorbox}
\end{description}

% *****
% MID\$
% *****

\newpage
\subsection{MID\$}
\index{MID\$}
\index{BASIC 65 Functions!MID\$}
\begin{description}[leftmargin=2cm,style=nextline]
\item [Token:] \$CA
\item [Format:] {\bf variable\$ = MID\$(string, index, n)} \\
                {\bf MID\$(string, index, n) = string expression}
\item [Usage:]  {\bf MID\$} can be used either as a function,
                which returns a string or as a statement for
                inserting sub-strings into an existing string.

               {\bf string} a string expression

<<<<<<< HEAD
               {\bf index} = start index (0-255)

               {\bf n} = length of sub-string (0-255)
=======
               {\bf index} start index (0 -> 255)

               {\bf n} length of sub-string (0 -> 255)
>>>>>>> 04c5573e

\item [Remarks:] Empty strings and zero lengths are legal values.

\item [Example:] Using {\bf MID\$}:
\begin{tcolorbox}[colback=black,coltext=white]
\verbatimfont{\codefont}
\begin{verbatim}
10 A$ = "MEGA-65"
20 PRINT MID$(A$,3,4)
30 MID$(A$,5,1) = "+"
40 PRINT A$
RUN
GA-6
MEGA+65
\end{verbatim}
\end{tcolorbox}
\end{description}

% ***
% MOD
% ***

\newpage
\subsection{MOD}
\index{MOD}
\index{BASIC 65 Functions!MOD}
\begin{description}[leftmargin=2cm,style=nextline]
\item [Token:] \$NN
\item [Format:] {\bf MOD(dividend,divisor)}
\item [Usage:] The {\bf MOD} function returns the remainder of the
      division.
\item [Remarks:] In other programming languages, like C, this function
      is implemented as an operator. Here it is used as function.

\item [Example:] Using {\bf MOD}:
\begin{tcolorbox}[colback=black,coltext=white]
\verbatimfont{\codefont}
\begin{verbatim}
FOR I = 0 TO 8: PRINT MOD(I,4);: NEXT I
 0  1  2  3  0  1  2  3  0
\end{verbatim}
\end{tcolorbox}
\end{description}

% *******
% MONITOR
% *******

\newpage
\subsection{MONITOR}
\index{MONITOR}
\index{BASIC 65 Commands!MONITOR}
\begin{description}[leftmargin=2cm,style=nextline]
\item [Token:] \$FA
\item [Format:] {\bf MONITOR}
\item [Usage:]  Calls the machine language
                monitor program, which is mainly used for
                debugging.

\item [Remarks:] Using the {\bf MONITOR} requires knowledge
                 of the CSG4510 / 6502 / 6510 CPU,
                 the assembler language and internals.

                 See monitor chapter
%                in \nameref{cha:MLMonitor}
                  for details.

                 To exit the monitor type {\bf X}.

                 Display help text with {\bf ?}.

\item [Example:] Using {\bf MONITOR}:
\begin{tcolorbox}[colback=black,coltext=white]
\verbatimfont{\codefont}
\begin{verbatim}
 MONITOR
\end{verbatim}
\end{tcolorbox}
\end{description}
\begin{center}
\includegraphics[width=0.8\linewidth]{images/monitor-h.png}
\end{center}

% *****
% MOUSE
% *****

\newpage
\subsection{MOUSE}
\index{MOUSE}
\index{BASIC 65 Commands!MOUSE}
\begin{description}[leftmargin=2cm,style=nextline]
\item [Token:] \$FE \$3E
\item [Format:] {\bf MOUSE ON [,port [,sprite [,pos]]]} \\
                {\bf MOUSE OFF}
\item [Usage:]  Enables the mouse driver
                and connects the mouse at the specified port
                with the mouse pointer sprite.

                {\bf port} mouse port 1, 2 (default) or 3 (both).

                {\bf sprite} sprite number for mouse pointer (default 0).

                {\bf pos} initial mouse position (x,y).

                The {\bf MOUSE OFF} command disables the mouse
                driver and frees the associated sprite.

\item [Remarks:] The "hot spot" of the mouse pointer is the upper left
                pixel of the sprite.

\item [Example:] Using {\bf MOUSE}:
\begin{tcolorbox}[colback=black,coltext=white]
\verbatimfont{\codefont}
\begin{verbatim}
 REM LOAD DATA INTO SPRITE #0 BEFORE USING IT
 MOUSE ON, 1       :REM ENABLE  MOUSE WITH SPRITE #0
 MOUSE OFF         :REM DISABLE MOUSE
\end{verbatim}
\end{tcolorbox}
\end{description}

% ******
% MOVSPR
% ******

\newpage
\subsection{MOVSPR}
\index{MOVSPR}
\index{BASIC 65 Commands!MOVSPR}
\begin{description}[leftmargin=2cm,style=nextline]
\item [Token:] \$FE \$06
\item [Format:] {\bf MOVSPR number, position} \\
                {\bf MOVSPR number, start-position TO end-position, speed}
\item [Usage:]  Each position argument consists of two 16-bit values,
                which specify either an absolute coordinate, a relative coordinate,
                an angle or a speed. The value type is determined by a prefix:

                {\bf +value} relative coordinate: positive offset \\
                {\bf -value} relative coordinate: negative offset \\
                {\bf \#value} speed \\

                If no prefix is given, the absolute coordinate or angle is used.

  So the position argument can be used to either \\
- set the sprite to an absolute position on screen, \\
- specify a displacement relative from the current position, \\
- trigger a relative movement from a specified position or \\
- describe a movement with angle and speed starting from the current position.

                The first format {\bf MOVSPR number, position} is used to
                set the sprite immediately to the position or, in case of
                an angle\#speed argument, describe its further movement.

                The second format
                {\bf MOVSPR number, start-position TO end-position, speed}
                puts the sprite into the start position and defines the
                destination position and the speed of movement.
                The sprite is put immediately to its start postion and will move
                on a straight line to the destination at the given speed.
                This second format can use absolute or relative coordinates only.
                The angle\#speed coordinate is restricted to the first format.
                The movement is controlled by the BASIC interrupt handler and
                happens concurrently with the program execution.


                {\bf number} sprite number (0-7)

                {\bf position} x,y | xrel,y | x,yrel | xrel,yrel | angle\#speed

                {\bf x} absolute screen coordinate [pixel].

                {\bf y} absolute screen coordinate [pixel].

                {\bf xrel} relative screen coordinate [pixel].

                {\bf yrel} relative screen coordinate [pixel].

                {\bf angle} compass direction for sprite movement [degrees].
                0 = up, 90 = right, 180 = down, 270 = left, 45 upper right, etc.

                {\bf speed} speed of movement, a floating point number in the
                range (0.0 to 127.0) uses the the unit (pixel/frame).
                PAL mode has 50 frames per second and NTSC 60 frames per second.
                A speed value of 1.0 will move the sprite 50 pixels per second
                in PAL mode.


\item [Remarks:] The "hot spot" is the upper left pixel of the sprite.

\item [Example:] Using {\bf MOVSPR}:
\begin{tcolorbox}[colback=black,coltext=white]
\verbatimfont{\codefont}
\begin{verbatim}
100 CLR:SCNCLR:SPRITECLR
110 BLOAD "DEMOSPRITES1",B0,P1536
130 FORI=0TO7: C=I+1:SP=0.07*(I+1)
140 MOVSPRI, 160,120
145 MOVSPRI,45*I#SP
150 SPRITEI,1,C,,0,0
160 NEXT
170 SLEEP 3
180 FORI=0TO7:MOVSPR I,0#0:NEXT
\end{verbatim}
\end{tcolorbox}
\end{description}

\includegraphics[width=0.8\linewidth]{images/sprites.png}
% ***
% NEW
% ***

\newpage
\subsection{NEW}
\index{NEW}
\index{BASIC 65 Commands!NEW}
\begin{description}[leftmargin=2cm,style=nextline]
\item [Token:] \$A2
\item [Format:] {\bf NEW} \\
                {\bf NEW RESTORE}
\item [Usage:]  Resets all BASIC parameters
                to their default values.
                After {\bf NEW} the maximum RAM is available
                for program and data storage.

                Because {\bf NEW} resets parameters and pointers,
                but does not physically overwrite the address
                range of a BASIC program, that was in memory
                before {\bf NEW}, it is possible to recover the
                program. If there were no {\bf LOAD} operations
                or editing after the {\bf NEW} command, the program
                can be restored with the command \\
                {\bf NEW RESTORE}.
\item [Example:] Using {\bf NEW}:
\begin{tcolorbox}[colback=black,coltext=white]
\verbatimfont{\codefont}
\begin{verbatim}
 NEW         :REM RESET BASIC
 NEW RESTORE :REM TRY TO RECOVER NEW'ED PROGRAM
\end{verbatim}
\end{tcolorbox}
\end{description}

% ****
% NEXT
% ****

\newpage
\subsection{NEXT}
\index{NEXT}
\index{BASIC 65 Commands!NEXT}
\begin{description}[leftmargin=2cm,style=nextline]
\item [Token:] \$82
\item [Format:] {\bf FOR index=start TO end [STEP step] ... NEXT [index]}
\item [Usage:] Terminates the definition
               of a BASIC loop with an index variable.

               The {\bf index} variable may be incremented or decremented
               by a constant value {\bf step} on each iteration. The default
               is to increment the variable by 1.
               The index variable must be a real variable.

               The {\bf start} value is used to initialise the index.

               The {\bf end} value is used at the end of the loop
               and controls, whether the next iteration will be started
               or the loop exited.

               The {\bf step} value defines the change applied to
               to the index variable at the end of the loop.
               Positive step values increment it, while negative values
               decrement it. It defaults to 1.0 if not specified.

\item [Remarks:] The {\bf index} variable after {\bf NEXT} is
               optional. If it is missing, the variable
               for the current loop is assumed.
               Several consecutive {\bf NEXT} statements may be
               combined by specifying the indexes in a comma
               separated list. The statements
               {\bf NEXT I:NEXT J:NEXT K} and
               {\bf NEXT I,J,K} are equivalent.

\item [Example:] Using {\bf NEXT}
\begin{tcolorbox}[colback=black,coltext=white]
\verbatimfont{\codefont}
\begin{verbatim}
10 FOR D=0 TO 360 STEP 30
20 R = D * ~ / 180
30 PRINT D;R;SIN(R);COS(R);TAN(R)
40 NEXT D

10 DIM M(20,20)
20 FOR I=0 TO 20
30 FOR J=I TO 20
40 M(I,J) = I + 100 * J
50 NEXT J,I
\end{verbatim}
\end{tcolorbox}
\end{description}

% ***
% NOT
% ***

\newpage
\subsection{NOT}
\index{NOT}
\index{BASIC 65 Operators!NOT}
\begin{description}[leftmargin=2cm,style=nextline]
\item [Token:] \$A8
\item [Format:] {\bf NOT} operand
\item [Usage:]  Performs a bit-wise
                logical NOT operation on a 16-bit value.
                Integer operands are used as they are.
                Real operands are converted to a signed 16-bit integer.
                Logical operands are converted to 16-bit integer
                using \$FFFF, decimal -1 for TRUE
                and \$0000, decimal 0, for FALSE.

   \begin{verbatim}
      NOT 0  ->  1
      NOT 1  ->  0
   \end{verbatim}

\item [Remarks:] The result is type integer.
                 If the result is used in a logical context,
                 the value of 0 is regarded as FALSE,
                 all other, nonzero values are regarded as TRUE.
\item [Example:] Using {\bf NOT}

\begin{tcolorbox}[colback=black,coltext=white]
\verbatimfont{\codefont}
\begin{verbatim}
  PRINT NOT 3
  -4
  PRINT NOT 64
  -65
\end{verbatim}
\end{tcolorbox}

In most cases the {\bf NOT} will be used in {\bf IF} statements.

\begin{tcolorbox}[colback=black,coltext=white]
\verbatimfont{\codefont}
\begin{verbatim}
   OK = C < 256 AND C >= 0
   IF (NOT OK) THEN PRINT "NOT A BYTE VALUE"
\end{verbatim}
\end{tcolorbox}
\end{description}

% ***
% OFF
% ***

\newpage
\subsection{OFF}
\index{OFF}
\index{BASIC 65 Commands!OFF}
\begin{description}[leftmargin=2cm,style=nextline]
\item [Token:] \$FE \$24
\item [Format:] keyword {\bf OFF}
\item [Usage:]  {\bf OFF} is a secondary keyword used in
                combination with primary keywords like
                {\bf COLOR, KEY, MOUSE}.

\item [Remarks:] The keyword {\bf OFF} cannot be used on its own.

\item [Example:] Using {\bf OFF}

\begin{tcolorbox}[colback=black,coltext=white]
\verbatimfont{\codefont}
\begin{verbatim}
  COLOR OFF :REM DISABLE SCREEN COLOUR
  KEY OFF   :REM DISABLE FUNCTION KEY STRINGS
  MOUSE OFF :REM DISABLE MOUSE DRIVER
\end{verbatim}
\end{tcolorbox}
\end{description}

% **
% ON
% **

\newpage
\subsection{ON}
\index{ON}
\index{BASIC 65 Commands!ON}
\begin{description}[leftmargin=2cm,style=nextline]
\item [Token:] \$91
\item [Format:] {\bf ON expression GOSUB line list} \\
                {\bf ON expression GOTO line list}  \\
                 keyword {\bf ON}
\item [Usage:]  The {\bf ON} keyword starts
                either a computed {\bf GOSUB} or {\bf GOTO} statement.
                Dependent on the value of the expression, the target
                for the {\bf GOSUB} or {\bf GOTO} is chosen from
                the table of line addresses at the end of the statement.

                As a secondary keyword, {\bf ON} is used in
                combination with primary keywords like
                {\bf COLOR, KEY, MOUSE}.

                {\bf expression} is a positive numeric value.
                Real values are cut to integer.

                {\bf line list} is a comma separated list of valid
                line numbers.

\item [Remarks:] Negative values for {\bf expression} will stop
                 the program with an error message.
                 The {\bf line list} specifies the targets for values
                 of 1,2,3,... \\
                 An expression value of zero or a value, that is greater
                 than the number of target lines will do nothing and
                 continue program execution with the next statement.

\newpage
\item [Example:] Using {\bf ON}
\begin{tcolorbox}[colback=black,coltext=white]
\verbatimfont{\codefont}
\begin{verbatim}
 10 COLOR ON :REM ENABLE SCREEN COLOUR
 20 KEY   ON :REM ENABLE FUNCTION KEY STRINGS
 30 MOUSE ON :REM ENABLE MOUSE DRIVER
 40 N = JOY(1):IF N AND 128 THEN PRINT "FIRE! ";
 60 REM                N   NE  E   SE  S   SW  W   NW
 70 ON N AND 15 GOSUB 100,200,300,400,500,600,700,800
 80 GOTO 40
100 PRINT "GO NORTH"    :RETURN
200 PRINT "GO NORTHEAST":RETURN
300 PRINT "GO EAST"     :RETURN
400 PRINT "GO SOUTHEAST":RETURN
500 PRINT "GO SOUTH"    :RETURN
600 PRINT "GO SOUTHWEST":RETURN
700 PRINT "GO WEST"     :RETURN
800 PRINT "GO NORTHWEST":RETURN
\end{verbatim}
\end{tcolorbox}
\end{description}

% ****
% OPEN
% ****

\newpage
\subsection{OPEN}
\index{OPEN}
\index{BASIC 65 Commands!OPEN}
\begin{description}[leftmargin=2cm,style=nextline]
\item [Token:] \$9F
\item [Format:]
  {\bf OPEN lfn, first address [,secondary address [,filename]]}
\item [Usage:]
   Opens an input/output channel for
   a device.

   {\bf lfn} {\bf l}ogical {\bf f}ile {\bf n}umber \\
   1 <= lfn <= 127: line terminator is CR \\
   128 <= lfn <= 255: line terminator is CR LF

   {\bf first address} device number.
   For IEC devices the unit number is the primary address.
   Following primary address values are possible:

{\setlength{\tabcolsep}{1mm}
\ttfamily
\begin{tabular}{|r|l|}
\hline
  unit  & device \\
\hline
  0 & Keyboard \\
  1 & System default \\
  2 & RS232 serial connection \\
  3 & Screen \\
  4-7 & IEC printer and plotter \\
  8-31 & IEC disk drives \\
\hline
\end{tabular}
}

   The {\bf secondary address} has some special values for
   IEC disk units, 0:load, 1:save, 15:command channel.
   The values 2-14 may be used for disk files.

   {\bf filename} is either a quoted string, e.g. {\bf "data"} or
   a string expression. The syntax is different to the {\bf DOPEN\#}
   command. The {\bf filename} for {\bf OPEN} includes all
   file attributes, e.g.: "0:data,s,w".

\item [Remarks:]
   For IEC disk units the usage of {\bf DOPEN\#} is recommended.

   The usage of the "save-and-replace" character '@' at the
   beginning of the filename is not recommended, because many
   Commodore disk drives have a bug, that can cause data loss
   when using this feature.

\item [Example:] Using {\bf OPEN}

\begin{tcolorbox}[colback=black,coltext=white]
\verbatimfont{\codefont}
\begin{verbatim}
   OPEN 4,4   :REM OPEN PRINTER
   CMD 4      :REM REDIRECT STANDARD OUTPUT TO 4
   LIST       :REM PRINT LISTING ON PRINTER DEVICE 4
   OPEN 3,8,3,"0:USER FILE,U"
   OPEN 2,9,2,"0:DATA,S,W"
\end{verbatim}
\end{tcolorbox}
\end{description}

% **
% OR
% **

\newpage
\subsection{OR}
\index{OR}
\index{BASIC 65 Operators!OR}
\begin{description}[leftmargin=2cm,style=nextline]
\item [Token:] \$B0
\item [Format:] operand {\bf OR} operand
\item [Usage:]  Performs a bit-wise
                logical OR operation on two 16-bit values.
                Integer operands are used as they are.
                Real operands are converted to a signed 16-bit integer.
                Logical operands are converted to 16-bit integer
                using \$FFFF, decimal -1 for TRUE
                and \$0000, decimal 0, for FALSE.

   \begin{verbatim}
      0 OR 0  ->  0
      0 OR 1  ->  1
      1 OR 0  ->  1
      1 OR 1  ->  1
   \end{verbatim}

\item [Remarks:] The result is of type integer.
                 If the result is used in a logical context,
                 the value of 0 is regarded as FALSE,
                 all other, nonzero values are regarded as TRUE.
\item [Example:] Using {\bf OR}

\begin{tcolorbox}[colback=black,coltext=white]
\verbatimfont{\codefont}
\begin{verbatim}
  PRINT 1 OR 3
  3
  PRINT 128 OR 64
  192
\end{verbatim}
\end{tcolorbox}

In most cases the {\bf OR} will be used in {\bf IF} statements.

\begin{tcolorbox}[colback=black,coltext=white]
\verbatimfont{\codefont}
\begin{verbatim}
   IF (C < 0 OR C > 255) THEN PRINT "NOT A BYTE VALUE"
\end{verbatim}
\end{tcolorbox}
\end{description}

% *****
% PAINT
% *****

\newpage
\subsection{PAINT}
\index{PAINT}
\index{BASIC 65 Commands!PAINT}
\begin{description}[leftmargin=2cm,style=nextline]
\item [Token:] \$DF
\item [Format:] {\bf PAINT x, y, mode [,colour]}
\item [Usage:]  Performs a flood fill
                of an enclosed graphics area.

                {\bf x, y} is a coordinate pair, which must
                lie inside the area to be filled.

                {\bf mode} specifies the fill mode. \\
                0: use the {\bf colour} to fill the area. \\
                1: use the colour of pixel (x,y) to fill the area.

\item [Example:] Using {\bf PAINT}

\begin{tcolorbox}[colback=black,coltext=white]
\verbatimfont{\codefont}
\begin{verbatim}
 10 GRAPHIC CLR          :REM INITIALISE
 20 SCREEN DEF 1,0,0,2   :REM 320 X 200
 30 SCREEN OPEN 1        :REM OPEN
 40 SCREEN SET 1,1       :REM MAKE SCREEN ACTIVE
 50 PALETTE 1,1,10,15,10 :REM COLOUR 1 TO LIGHT GREEN
 60 PEN 1                :REM SET DRAWING PEN (PEN 0) TO LIGHT GREEN (1)
 70 LINE 160,0,240,100   :REM 1ST. LINE
 80 LINE 240,100,80,100  :REM 2ND. LINE
 90 LINE 80,100,160,0    :REM 3RD. LINE
100 PAINT 160,10,0,1     :REM FILL TRIANGLE WITH COLOUR 1
110 GETKEY K$            :REM WAIT FOR KEY
120 SCREEN CLOSE 1       :REM END GRAPHICS
\end{verbatim}
\end{tcolorbox}
\end{description}

% *******
% PALETTE
% *******

\newpage
\subsection{PALETTE}
\index{PALETTE}
\index{BASIC 65 Commands!PALETTE}
\begin{description}[leftmargin=2cm,style=nextline]
\item [Token:] \$FE \$34
\item [Format:] {\bf PALETTE [screen|COLOR], colour, red, green, blue} \\
                {\bf PALETTE RESTORE}
\item [Usage:]  The {\bf PALETTE} command can be used to change an
                entry of the system colour palette or the palette
                of a screen. \\
                {\bf PALETTE RESTORE} resets the system palette to
                the default values.

<<<<<<< HEAD
                {\bf screen} = screen number 0-3.
=======
                {\bf screen} screen number 0 -> 3.
>>>>>>> 04c5573e

                {\bf COLOR} keyword for changing system palette.

<<<<<<< HEAD
                {\bf colour} = index to palette 0-255.

                {\bf red} = red intensity 0-15.

                {\bf green} = green intensity 0-15.

                {\bf blue} = blue intensity 0-15.
=======
                {\bf colour} index to palette 0 -> 255.

                {\bf red} red intensity 0 -> 15.

                {\bf green} green intensity 0 -> 15.

                {\bf blue} blue intensity 0 -> 15.
>>>>>>> 04c5573e

\item [Example:] Using {\bf PALETTE}

\begin{tcolorbox}[colback=black,coltext=white]
\verbatimfont{\codefont}
\begin{verbatim}
 10 GRAPHIC CLR             :REM INITIALISE
 20 SCREEN DEF 1,0,0,2      :REM 320 X 200
 30 SCREEN OPEN 1           :REM OPEN
 40 SCREEN SET 1,1          :REM MAKE SCREEN ACTIVE
 50 PALETTE 1,0,  0, 0, 0   :REM 0 = BLACK
 60 PALETTE 1,1, 15, 0, 0   :REM 1 = RED
 70 PALETTE 1,2,  0, 0,15   :REM 2 = BLUE
 80 PALETTE 1,3,  0,15, 0   :REM 3 = GREEN
 90 PEN 2                   :REM SET DRAWING PEN (PEN 0) TO BLUE (2)
100 LINE 160,0,240,100      :REM 1ST. LINE
110 LINE 240,100,80,100     :REM 2ND. LINE
120 LINE 80,100,160,0       :REM 3RD. LINE
130 PAINT 160,10,0,2        :REM FILL TRIANGLE WITH BLUE (2)
140 GETKEY K$               :REM WAIT FOR KEY
150 SCREEN CLOSE 1          :REM END GRAPHICS
\end{verbatim}
\end{tcolorbox}
\end{description}

% ****
% PEEK
% ****

\newpage
\subsection{PEEK}
\index{PEEK}
\index{BASIC 65 Functions!PEEK}
\begin{description}[leftmargin=2cm,style=nextline]
\item [Token:] \$C2
\item [Format:] {\bf PEEK(address)}
\item [Usage:]  Returns an unsigned 8-bit value (byte)
                read from address.

                If the address is in the range (\$0000 to \$FFFF) the
                memory bank (set by {\bf BANK}) is used.

                Addresses >= \$10000 are assumed to be flat memory
                addresses and used as such, ignoring the bank setting.

\item [Remarks:] Banks 0-127 give access to RAM or ROM banks.
                 Banks > 127 are used to access I/O and SYSTEM
                 like VIC, SID, FDC, etc.
\item [Example:] Using {\bf PEEK}

\begin{tcolorbox}[colback=black,coltext=white]
\verbatimfont{\codefont}
\begin{verbatim}
 10 BANK 128                :REM SELECT SYSTEM BANK
 20 L = PEEK($02F8)         :REM USR JUMP TARGET LOW
 30 H = PEEK($02F9)         :REM USR JUMP TARGET HIGH
 40 T = L + 256 * H         :REM 16-BIT JUMP ADDRESS
 50 PRINT "USR FUNCTION CALLS ADDRESS";T
\end{verbatim}
\end{tcolorbox}
\end{description}

% *****
% PEEKW
% *****

\newpage
\subsection{PEEKW}
\index{PEEKW}
\index{BASIC 65 Functions!PEEKW}
\begin{description}[leftmargin=2cm,style=nextline]
\item [Token:] \$C2 'W'
\item [Format:] {\bf PEEKW(address)}
\item [Usage:]  Returns an unsigned 16-bit value (word)
                read from address (low byte) and address+1 (high byte).

                If the address is in the range (\$0000 to \$FFFF) the
                memory bank (set by {\bf BANK}) is used.

                Addresses >= \$10000 are assumed to be flat memory
                addresses and used as such, ignoring the bank setting.


\item [Remarks:] Banks 0-127 give access to RAM or ROM banks.
                 Banks > 127 are used to access I/O and SYSTEM
                 like VIC, SID, FDC, etc.
\item [Example:] Using {\bf PEEKW}

\begin{tcolorbox}[colback=black,coltext=white]
\verbatimfont{\codefont}
\begin{verbatim}
 20 UA = PEEKW($02F8)   :REM USR JUMP TARGET
 50 PRINT "USR FUNCTION CALL ADDRESS";UA
\end{verbatim}
\end{tcolorbox}
\end{description}

% ***
% PEN
% ***

\newpage
\subsection{PEN}
\index{PEN}
\index{BASIC 65 Commands!PEN}
\begin{description}[leftmargin=2cm,style=nextline]
\item [Token:] \$FE \$33
\item [Format:] {\bf PEN [pen,] colour}
\item [Usage:]  Sets the colour for the graphic pen.

<<<<<<< HEAD
                {\bf pen} = pen number ( 0-2 )
=======
                {\bf pen} pen number ( 0 -> 2 )
>>>>>>> 04c5573e

                pen 0 : drawing pen (default, if only single parameter provided) \\
                pen 1 : off bits in jam2 mode \\
                pen 2 : currently unused

                {\bf colour} palette index.

\item [Remarks:] The colour selected by {\bf PEN} will be used by all
                 graphic/drawing commands that follow after it.
                 If you intend to set the drawing pen (pen 0) to a colour, you can
                 omit the first parameter and just provide the 'color' parameter.

\item [Example:] Using {\bf PEN}

\begin{tcolorbox}[colback=black,coltext=white]
\verbatimfont{\codefont}
\begin{verbatim}
 10 GRAPHIC CLR             :REM INITIALISE
 20 SCREEN DEF 1,0,0,2      :REM 320 X 200
 30 SCREEN OPEN 1           :REM OPEN
 40 SCREEN SET 1,1          :REM MAKE SCREEN ACTIVE
 50 PALETTE 1,0,  0, 0, 0   :REM 0 = BLACK
 60 PALETTE 1,1, 15, 0, 0   :REM 1 = RED
 70 PALETTE 1,2,  0, 0,15   :REM 2 = BLUE
 80 PALETTE 1,3,  0,15, 0   :REM 3 = GREEN
 90 PEN 1                   :REM SET DRAWING PEN (PEN 0) TO RED (1)
100 LINE 160,0,240,100      :REM DRAW RED LINE
110 PEN 2                   :REM SET DRAWING PEN (PEN 0) TO BLUE (2)
120 LINE 240,100,80,100     :REM DRAW BLUE LINE
130 PEN 3                   :REM SET DRAWING PEN (PEN 0) TO BLUE (3)
140 LINE 80,100,160,0       :REM DRAW GREEN LINE
150 GETKEY K$               :REM WAIT FOR KEY
160 SCREEN CLOSE 1          :REM END GRAPHICS
\end{verbatim}
\end{tcolorbox}
\end{description}



% *****
% PIXEL
% *****

\newpage
\subsection{PIXEL}
\index{PIXEL}
\index{BASIC 65 Functions!PIXEL}
\begin{description}[leftmargin=2cm,style=nextline]
\item [Token:] \$CE \$0C
\item [Format:] {\bf PIXEL(x,y)}
\item [Usage:]  Returns colour at given position.

               {\bf x} absolute screen coordinate [pixel].

               {\bf y} absolute screen coordinate [pixel].
\end{description}


% ****
% PLAY
% ****

\newpage
\subsection{PLAY}
\index{PLAY}
\index{BASIC 65 Commands!PLAY}
\begin{description}[leftmargin=2cm,style=nextline]
\item [Token:] \$FE \$04
\item [Format:] {\bf PLAY [string1 [,string2 [,string3 [,string4 [,string5 [,string6]]]]]]}
\item [Usage:] The PLAY command without any arguments will cause all voices to be silenced
               and all of BASIC's music-system variables will be reset (E.g. TEMPO)

               The PLAY command can be followed by up to six comma-separated string arguments,
               each string will provide the sequence of notes and directives to be played on
               a specific voice on two available SID chips, allowing for up to 6-channel polyphony.

               A musical note is a letter (A,B,C,D,E,F,G)
               which may be preceded by an optional modifier.

               Possible modifiers are:

{\setlength{\tabcolsep}{1mm}
\ttfamily
\begin{tabular}{*{1}{|R{9mm}}|l|}
\hline
 char  & effect \\
\hline
 \# & sharp \\
 \$ & flat \\
  . & dotted \\
  H & half note \\
  I & eighth note \\
  Q & quarter note \\
  R & pause (rest) \\
  S & sixteenth note \\
  W & whole note \\
\hline
\end{tabular}
}

Embedded directives consist of a letter followed by a digit:

{\setlength{\tabcolsep}{1mm}
\ttfamily
\begin{tabular}{*{1}{|R{9mm}}|l|l|}
\hline
 char  & directive & argument range \\
\hline
  O & octave        & 0 - 6 \\
  T & tune envelope & 0 - 9 \\
  U & volume        & 0 - 9 \\
  X & filter        & 0 - 1 \\
\hline
\end{tabular}
}

  Place an 'L' directive at the end of your string if you would like it to loop back to the
  beginning of your string upon completion.

  You have a lot of flexibility on which voice channels you choose to play your melodies on.

  For instance, you may decide to use only voice1 and voice4 for your melody, and spare
  the other channels for sound-effects generated by the SOUND command. Just skip the voices
  you're not interested in by leaving those arguments empty.

\begin{tcolorbox}[colback=black,coltext=white]
\verbatimfont{\codefont}
\begin{verbatim}
  PLAY "O4EDCDEEERL",,,"O2CGEGCGEGL"
\end{verbatim}
\end{tcolorbox}

  You could even call PLAY again on those unused channels, to play another melody
  asynchronous to your first melody, let's say, using voice2 and voice5 this time.

\begin{tcolorbox}[colback=black,coltext=white]
\verbatimfont{\codefont}
\begin{verbatim}
  PLAY ,"O5T2IGAGFEDCEGO6.QCL",,,"O3T2.QG.B O4ICO3GE.QCL"
\end{verbatim}
\end{tcolorbox}

  If you wish to assess whether a melody is playing on a voice channel, you can
  find out by checking the value returned from RPLAY(voice), where the voice parameter
  is a value from 1 to 6 indicating the voice channel. It returns either 1 (playing)
  or 0 (not playing).

  One caveat to be aware of is that BASIC's garbage collection may be called during the
  execution of your program and may shuffle the positions of your strings in memory.

  So for best performance, define your music strings as variables early in your program,
  and call FRE(1) immediately after, to force an early garbage collection yourself.
  This assures that your music string memory locations won't move about later.

\newpage

The envelope slots may be changed using the {\bf ENVELOPE}
statement. The default setting for the envelopes are:

{\setlength{\tabcolsep}{1mm}
\ttfamily
\begin{tabular}{*{6}{|R{5mm}}|R{9mm}|l|}
\hline
 n  & A & D & S & R & WF & PW & Instrument \\
\hline
  0 & 0 &  9 &  0 &  0 &  2 &  1536  &     piano \\
  1 & 12&  0 & 12 &  0 &  1 &        &     accordion \\
  2 & 0 &  0 & 15 &  0 &  0 &        &     calliope \\
  3 & 0 &  5 &  5 &  0 &  3 &        &     drum \\
  4 & 9 &  4 &  4 &  0 &  0 &        &     flute \\
  5 & 0 &  9 &  2 &  1 &  1 &        &     guitar \\
  6 & 0 &  9 &  0 &  0 &  2 &  512   &     harpsichord \\
  7 & 0 &  9 &  9 &  0 &  2 &  2048  &     organ \\
  8 & 8 &  9 &  4 &  1 &  2 &  512   &     trumpet \\
  9 & 0 &  9 &  0 &  0 &  0 &        &     xylophone \\
\hline
\end{tabular}
}

\item [Remarks:] The {\bf PLAY} statement makes use of an interrupt
                 driven routine that starts parsing the string
                 and playing the tune. Program execution continues
                 with the next statement, and will not block till
                 the tune is finished.


\item [Example:] Using {\bf PLAY}
\begin{tcolorbox}[colback=black,coltext=white]
\verbatimfont{\codefont}
\begin{verbatim}
10 ENVELOPE 9,10,5,10,5,0,300
20 VOL 8
30 TEMPO 30
40 PLAY "O5T9HCIDCDEHCG IGAGFEFDEWCL", "O2T0QCGEGCGEG DBGB CGEGL"
\end{verbatim}
\end{tcolorbox}
\end{description}

% *******
% POINTER
% *******

\newpage
\subsection{POINTER}
\index{POINTER}
\index{BASIC 65 Functions!POINTER}
\begin{description}[leftmargin=2cm,style=nextline]
\item [Token:] \$CE \$0A
\item [Format:] {\bf POINTER(variable)}
\item [Usage:]  Returns the current address of a variable
                or an array element as 32-bit pointer.
                For string variables, it is the address of
                the string descriptor, not the string itself.
                The string descriptor consists of the three bytes
                (length,string address low, string address high).

\item [Remarks:] The address values of arrays and their elements
                 are constant during a program execution. \\
                 The addresses of strings (not their descriptors)
                 however may change at any time due to
                 "garbage collection" in memory management.

\item [Example:] Using {\bf POINTER}

\begin{tcolorbox}[colback=black,coltext=white]
\verbatimfont{\codefont}
\begin{verbatim}
10 BANK 0                  :REM SCALARS ARE IN BANK 0
20 H$="HELLO"              :REM ASSIGN STRING TO H$
30 P=POINTER(H$)           :REM GET DESCRIPTOR ADDRESS
40 PRINT "DESCRIPTOR AT: $";HEX$(P)
50 L=PEEK(P):SP=PEEKW(P+1) :REM LENGTH & STRING POINTER
60 PRINT "LENGTH = ";L     :REM PRINT LENGTH
70 BANK 1                  :REM STRINGS ARE IN BANK 1
80 FOR I%=0 TOL-1:PRINT PEEK(SP+I%);:NEXT:PRINT
90 FOR I%=0 TOL-1:PRINT CHR$(PEEK(SP+I%));:NEXT:PRINT

RUN
DESCRIPTOR AT: $F743
LENGTH =  5
 72  69  76  76  79
HELLO
\end{verbatim}
\end{tcolorbox}
\end{description}

% ****
% POKE
% ****

\newpage
\subsection{POKE}
\index{POKE}
\index{BASIC 65 Functions!POKE}
\begin{description}[leftmargin=2cm,style=nextline]
\item [Token:] \$97
\item [Format:] {\bf POKE address, byte [,byte ...] }
\item [Usage:]  Puts on or more bytes into memory
                or memory mapped I/O, starting at
                {\bf address}.

                If the address is in the range (\$0000 to \$FFFF) the
                memory bank (set by {\bf BANK}) is used.

                Addresses >= \$10000 are assumed to be flat memory
                addresses and used as such, ignoring the bank setting.

                {\bf byte} = a value 0-255.

\item [Remarks:] The address is increased by one for each data byte,
                 so a memory range may be filled with a single command.

                 Banks > 127 are used to access I/O and SYSTEM
                 like VIC, SID, FDC, etc.
\item [Example:] Using {\bf POKE}

\begin{tcolorbox}[colback=black,coltext=white]
\verbatimfont{\codefont}
\begin{verbatim}
 10 BANK 128        :REM SELECT SYSTEM BANK
 20 POKE $02F8,0,24 :REM SET USR VECTOR TO $1800
\end{verbatim}
\end{tcolorbox}
\end{description}

% *****
% POKEW
% *****

\newpage
\subsection{POKEW}
\index{POKEW}
\index{BASIC 65 Functions!POKEW}
\begin{description}[leftmargin=2cm,style=nextline]
\item [Token:] \$97 'W'
\item [Format:] {\bf POKEW address, word [,word ...] }
\item [Usage:]  Puts one or more words into memory
                or memory mapped I/O, starting at
                {\bf address}.

                If the address is in the range (\$0000 to \$FFFF) the
                memory bank (set by {\bf BANK}) is used.

                Addresses >= \$10000 are assumed to be flat memory
                addresses and used as such, ignoring the bank setting.

                {\bf word} = a value 0-65535

                The first word is stored at address (low byte)
                and address+1 (high byte). The second one at
                address+2 (low byte) and address+3 (high byte), etc.

\item [Remarks:] The address is increased by two for each data word,
                 so a memory range may be filled with a single PEEKW command.

                 Banks > 127 are used to access I/O and SYSTEM
                 like VIC, SID, FDC, etc.
\item [Example:] Using {\bf POKEW}

\begin{tcolorbox}[colback=black,coltext=white]
\verbatimfont{\codefont}
\begin{verbatim}
 10 BANK 128                :REM SELECT SYSTEM BANK
 20 POKEW $02F8,$1800       :REM SET USR VECTOR TO $1800
\end{verbatim}
\end{tcolorbox}
\end{description}

% *******
% POLYGON
% *******

\newpage
\subsection{POLYGON}
\index{POLYGON}
\index{BASIC 65 Commands!POLYGON}

\begin{description}[leftmargin=2cm,style=nextline]
\item [Token:] \$FE \$2F
\item [Format:] {\bf POLYGON x, y, xrad, yrad, sides
                [,drawsides [,subtend [,angle [,solid]]]]}

\item [Usage:] Draws a regular {\bf n} sided polygon.
               The polygon is drawn using the current drawing context
               set with SCREEN, PALETTE and PEN.

               {\bf x,y} centre coordinates.

               {\bf xrad,yrad} radius in x- and y-direction.

               {\bf sides} number of polygon sides.

               {\bf drawsides} sides to draw.

               {\bf subtend} 1: draw line from centre to start.

               {\bf angle} start angle.

               {\bf solid} = fill (1) or outline (0).

\item [Remarks:] A regular polygon is both isogonal and isotoxal,
                 meaning all sides and angles are alike.

\item [Example:] Using {\bf POLYGON}
\begin{tcolorbox}[colback=black,coltext=white]
\verbatimfont{\codefont}
\begin{verbatim}
100 SCREEN 320,200,1         :REM OPEN 320 x 200 SCREEN
110 POLYGON 160,100,40,40,6  :REM DRAW HONEYCOMB
120 GETKEY A$                :REM WAIT FOR KEY
130 SCREEN CLOSE             :REM CLOSE GRAPHICS SCREEN
\end{verbatim}
\end{tcolorbox}
\begin{tikzpicture}[thick]
\draw (8cm,4cm) -- (6cm,6mm) -- (2cm,6mm) -- (0cm,4cm) -- (2cm,74mm) -- (6cm,74mm) -- (8cm,4cm);
\end{tikzpicture}
\end{description}

% ***
% POS
% ***

\newpage
\subsection{POS}
\index{POS}
\index{BASIC 65 Functions!POS}
\begin{description}[leftmargin=2cm,style=nextline]
\item [Token:] \$B9
\item [Format:] {\bf POS(dummy)}
\item [Usage:]  Returns the cursor column relative to the
                currently used window.

                {\bf dummy} a numeric value, which is ignored.

\item [Remarks:] {\bf POS} gives the column position for the screen
                 cursor. It will not work for redirected output.

\item [Example:] Using {\bf POS}

\begin{tcolorbox}[colback=black,coltext=white]
\verbatimfont{\codefont}
\begin{verbatim}
 10 IF POS(0) > 72 THEN PRINT :REM INSERT RETURN
\end{verbatim}
\end{tcolorbox}
\end{description}

% ***
% POT
% ***

\newpage
\subsection{POT}
\index{POT}
\index{BASIC 65 Functions!POT}
\begin{description}[leftmargin=2cm,style=nextline]
\item [Token:] \$CE \$02
\item [Format:] {\bf POT(paddle)}
\item [Usage:]  Returns the position of a paddle.

<<<<<<< HEAD
                {\bf paddle} = paddle number 1-4.
=======
                {\bf paddle} paddle number 1 -> 4.
>>>>>>> 04c5573e

                The low byte of the return value is the
                paddle value
                with 0 at the clockwise limit and 255 at the
                counterclockwise limit.

                A value > 255 indicates the simultaneous press
                of the fire button.

\item [Remarks:] Analogue paddles are noisy and inexact.
                 The range may be less than 0 - 255 and there
                 is some jitter in the data.


\item [Example:] Using {\bf POT}

\begin{tcolorbox}[colback=black,coltext=white]
\verbatimfont{\codefont}
\begin{verbatim}
 10 X = POT(1)       : REM READ PADDLE #1
 20 B = X > 255      : REM TRUE (-1) IF FIRE BUTTON IS PRESSED
 30 V = X AND 255    : PADDLE #1 VALUE
\end{verbatim}
\end{tcolorbox}
\end{description}

% *****
% PRINT
% *****

\newpage
\subsection{PRINT}
\index{PRINT}
\index{BASIC 65 Commands!PRINT}
\begin{description}[leftmargin=2cm,style=nextline]
\item [Token:] \$99
\item [Format:] {\bf PRINT arguments}
\item [Usage:]  Evaluates the argument list and prints the values
                formatted to the current screen window.
                Standard formatting is used dependent on the
                argument type. For user controlled formatting
                see {\bf PRINT USING}.
                Following argument types are processed:

                {\bf numeric} : The printout starts with a space
                for positive and zero values or a minus sign for
                negative values. Integer values are printed with
                the necessary number of digits. Real values are
                printed either in fixed point format with typically
                9 digits or in scientific format, if the value is
                outside the range of 0.01 to 999999999.

                {\bf string} : The string may consist of printable
                characters and control codes. Printable characters
                are printed to the cursor position, while control
                codes are executed.

                {\bf ,} : A comma acts like a tabulator.

                {\bf ;} : A semicolon acts as a separator between
                arguments of the list. Other than the comma character
                it does not put in any additional characters.
                A semicolon at the end of the argument list suppresses
                the automatic return character.

\item [Remarks:] The {\bf SPC} and {\bf TAB} functions
                 may be used in the argument list
                 for positioning.
                 The {\bf CMD} command can be used for redirection.

\item [Example:] Using {\bf PRINT}

\begin{tcolorbox}[colback=black,coltext=white]
\verbatimfont{\codefont}
\begin{verbatim}
 10 FOR I=1 TO 10    : REM START LOOP
 20 PRINT I,I*I,SQR(I)
 30 NEXT
\end{verbatim}
\end{tcolorbox}
\end{description}

% ******
% PRINT#
% ******

\newpage
\subsection{PRINT\#}
\index{PRINT\#}
\index{BASIC 65 Commands!PRINT\#}
\begin{description}[leftmargin=2cm,style=nextline]
\item [Token:] \$98
\item [Format:] {\bf PRINT\# channel, arguments}
\item [Usage:]  Evaluates the argument list and prints the values
                formatted to the device assigned to {\bf channel}.
                Standard formatting is used dependent on the
                argument type. For user controlled formatting
                see {\bf PRINT\# USING}.
                Following argument types are processed:

                {\bf channel} : must be opened for output by
                an {\bf OPEN} or {\bf DOPEN} statement.

                {\bf numeric} : The printout starts with a space
                for positive and zero values or a minus sign for
                negative values. Integer values are printed with
                the necessary number of digits. Real values are
                printed either in fixed point format with typically
                9 digits or in scientific format, if the value is
                outside the range of 0.01 to 999999999.

                {\bf string} : The string may consist of printable
                characters and control codes. Printable characters
                are printed to the cursor position, while control
                codes are executed.

                {\bf ,} : A comma acts like a tabulator.

                {\bf ;} : A semicolon acts as a separator between
                arguments of the list. Other than the comma character
                it does not put in any additional characters.
                A semicolon at the end of the argument list suppresses
                the automatic return character.

\item [Remarks:] The {\bf SPC} and {\bf TAB} functions
                 are not suitable for devices other than the screen.

\item [Example:] Using {\bf PRINT\#} to write to a file to drive 8:

\begin{tcolorbox}[colback=black,coltext=white]
\verbatimfont{\codefont}
\begin{verbatim}
 10 DOPEN#2,"TABLE",W,U8
 20 FOR I=1 TO 10    : REM START LOOP
 30 PRINT#2,I,I*I,SQR(I)
 40 NEXT
 50 DCLOSE#2
\end{verbatim}
\end{tcolorbox}

    You can then confirm that the file {\bf 'TABLE'} was written to drive 8 by typing
    \screentextwide{DIR "TA*"}, and then view the contents of the file
    by typing \screentextwide{TYPE "TABLE"}.
\end{description}

% ***********
% PRINT USING
% ***********

\newpage
\subsection{PRINT USING}
\index{PRINT USING}
\index{BASIC 65 Commands!PRINT USING}
\begin{description}[leftmargin=2cm,style=nextline]
\item [Token:] \$98 \$FB or \$99 \$FB
\item [Format:] {\bf PRINT [\# channel,] USING format;argument}
\item [Usage:]  Parses the format string and evaluates the argument.
                The argument can be either a string or a numeric value.
                The formatting of the resulting output is directed
                by the format string.

                {\bf channel} : must be opened for output by
                an {\bf OPEN} or {\bf DOPEN} statement.
                If no channel is specified, the output goes to the screen.

                {\bf format} : A string variable or a string constant
                which defines the rules for formatting.

                {\bf numeric argument} :
                The numeric formatting can be done in either
                CBM style providing a pattern like
                {\ttfamily "\#\#\#.\#\#"}
                or in C style using width.precision specifier like
                {\ttfamily \%3D \%7.2F \%4X } for example.

                If the argument does not fit into the format
                e.g. trying to print a 4 digit varaible into "\#\#\#"
                a series of asterisks fills the format character.

                {\bf string argument} : The string may consist of printable
                characters and control codes. Printable characters
                are printed to the cursor position, while control
                codes are executed.
                The number of '\#' characters sets the width of the output.
                If the first character of the format string
                is a '=' sign, the argument string is centered within
                the width.
                If the first character of the format string
                is a '>' sign, the argument string is right justified within
                the width.

\item [Remarks:] The format string is applied for one argument only.
                 But it is possible to append more than one
                 USING format;argument sequence.


\newpage
\item [Example:] Using {\bf PRINT\# USING}

\begin{tcolorbox}[colback=black,coltext=white]
\verbatimfont{\codefont}
\begin{verbatim}
PRINT USING "##.##";~, USING " [%6.4F] ";SQR(2)
 3.14 [1.4142]

PRINT USING " < # # # > ";12*31
 < 3 7 2 >

PRINT USING "###"; "ABCDE"
ABC

PRINT USING ">###"; "ABCDE"
CDE

PRINT USING "ADDRESS:$%4X";65000
ADDRESS:$FDE8

A$="###,###,###.#":PRINT USING A$;1E8/3
 33,333,333.3
\end{verbatim}
\end{tcolorbox}
\end{description}

% *****
% PUDEF
% *****

%\newpage
%\subsection{PUDEF}
%\index{PUDEF}
%\index{BASIC 65 Commands!PUDEF}
%\begin{description}[leftmargin=2cm,style=nextline]
%\item [Token:] \$DD
%\item [Format:] {\bf PUDEF string}
%\item [Usage:]  Redefines up to four special characters, that are
%                used in the {\bf PRINT USING} routine.
%
%                {\bf string} = definition string (max. 4 characters).
%
%{\ttfamily
%                1st.: fill character \\
%                2nd.: comma separator \\
%                3rd.: decimal point \\
%                4th.: currency symbol
%
%                The system default is " ,.\$"
%}
%
%                The new definition string overrides the system
%                default and is often used for localisation.
%                A string " .," would change the punctuation to
%                German style.
%
%                It is not necessary to redefine all four characters.
%                Any length between 1 and 4 is allowed.
%
%\item [Remarks:] {\bf PUDEF} changes the output of {\bf PRINT USING}
%                 only. {\bf PRINT} and {\bf PRINT\#} are not affected.
%                 The control characters of the format string
%                 cannot be changed.
%
%\item [Example:] Using {\bf PUDEF}
%
%\begin{tcolorbox}[colback=black,coltext=white]
%\verbatimfont{\codefont}
%\begin{verbatim}
% 10 X = 123456.78
% 20 PUDEF " .,"
% 30 PRINT USING "###,###.#"; X : REM 123.456,8
%\end{verbatim}
%\end{tcolorbox}
%\end{description}

% ******
% RCOLOR
% ******

\newpage
\subsection{RCOLOR}
\index{RCOLOR}
\index{BASIC 65 Functions!RCOLOR}
\begin{description}[leftmargin=2cm,style=nextline]
\item [Token:] \$CD
\item [Format:] {\bf RCOLOR(colour source)}
\item [Usage:]  Returns the current colour index for the
                selected colour source.

                Colour sources are:

{\ttfamily
                0: background colour (VIC \$D021) \\
                1: text colour (\$F1) \\
                2: highlight colour (\$2D8) \\
                3: border colour (VIC \$D020)
}
\item [Example:] Using {\bf RCOLOR}

\begin{tcolorbox}[colback=black,coltext=white]
\verbatimfont{\codefont}
\begin{verbatim}
 10 C = RCOLOR(3)  : REM C = colour index of border colour
\end{verbatim}
\end{tcolorbox}
\end{description}

% *******
% RCURSOR
% *******

\newpage
\subsection{RCURSOR}
\index{RCURSOR}
\index{BASIC 65 Commands!RCURSOR}
\begin{description}[leftmargin=2cm,style=nextline]
\item [Token:] \$FE \$42
\item [Format:] {\bf RCURSOR [colvar],[rowvar]}
\item [Usage:]  Returns the current cursor column and cursor row.

\item [Remarks:] The row and column counts start at zero,
                 the left most column is 0 and the top row is 0.

\item [Example:] Using {\bf RCURSOR}

\begin{tcolorbox}[colback=black,coltext=white]
\verbatimfont{\codefont}
\begin{verbatim}
100 CURSOR ON,20,10
110 PRINT "[HERE]";
120 RCURSOR X,Y
130 PRINT " COL:";X;" ROW:";Y

RUN

                    [HERE] COL: 26  ROW: 10
\end{verbatim}
\end{tcolorbox}
\end{description}

% ****
% READ
% ****

\newpage
\subsection{READ}
\index{READ}
\index{BASIC 65 Commands!READ}
\begin{description}[leftmargin=2cm,style=nextline]
\item [Token:] \$87
\item [Format:] {\bf READ variable list}
\item [Usage:]  Reads values from program source into variables.

                {\bf variable list} any legal variables.

               All type of constants (integer, real,
               strings) can be read, but no expressions.
               Items are separated by commas.
               Strings containing commas, colons or spaces must be put
               in quotes. \\
               A {\bf RUN} command initialises the data pointer
               to the first item of the first {\bf DATA} statement
               and advances it for every read item. It is in the
               responsibility of the programmer, that the type of
               the constant and the variable in the {\bf READ}
               statement match. Empty items with no constant
               between commas are allowed and will be interpreted as
               zero for numeric variables and an empty string for
               string variables. \\
               The {\bf RESTORE} command may be used to set the
               data pointer to a specific line for subsequent
               readings.

\item [Remarks:] It is good programming style to put large amount of
               {\bf DATA} statements at the end of the program.
               Otherwise {\bf GOTO} and {\bf GOSUB} statements, with
               target lines lower than the current one,
               start their search for linenumber at the beginning of
               the program and have to skip through {\bf DATA} lines
               wasting time.
\item [Example:] Using {\bf READ}
\begin{tcolorbox}[colback=black,coltext=white]
\verbatimfont{\codefont}
\begin{verbatim}
10 READ NA$, VE
20 READ N%:FOR I=2 TO N%:READ GL(I):NEXT I
30 PRINT "PROGRAM:";NA$;"   VERSION:";VE
40 PRINT "N-POINT GAUSS-LEGENDRE FACTORS E1":
50 FOR I=2 TO N%:PRINT I;GL(I):NEXT I
30 STOP
80 DATA "MEGA65",1.1
90 DATA 5,0.5120,0.3573,0.2760,0.2252
\end{verbatim}
\end{tcolorbox}
\end{description}

% ******
% RECORD
% ******

\newpage
\subsection{RECORD}
\index{RECORD}
\index{BASIC 65 Commands!RECORD}
\begin{description}[leftmargin=2cm,style=nextline]
\item [Token:] \$FE \$12
\item [Format:] {\bf RECORD\#lfn, record, [,byte]}
\item [Usage:]  Positions the read/write pointer of a relative file.

                {\bf lfn} {\bf l}ogical {\bf f}ile {\bf n}umber

<<<<<<< HEAD
                {\bf record} = target record ( 1-65535 ).
=======
                {\bf record} target record ( 1 -> 65535 ).
>>>>>>> 04c5573e

                {\bf byte} byte position in record.

                This command can be used only for files of
                type {\bf REL}, which are relative files capable
                of direct access.

               The {\bf RECORD} command positions the file pointer
               to the specified record number. If this record number
               does not exist and the disk capacity is high enough,
               the file is expanded to this record count by adding
               empty records. This is not an error, but the disk
               status will give the message {\bf RECORD NOT PRESENT}.

               Any INPUT\# or PRINT\# command will then proceed
               on the selected record position.

\item [Remarks:] The original Commodore disk drives all had a bug
               in their DOS, which could destroy data by using
               relative files. A recommended workaround was to
               issue each {\bf RECORD} command twice, before
               and after the I/O operation.

\item [Example:] Using {\bf RECORD}
\begin{tcolorbox}[colback=black,coltext=white]
\verbatimfont{\codefont}
\begin{verbatim}
100 DOPEN#2,"DATA BASE",L240 :REM OPEN OR CREATE
110 FOR I%=1 TO 20           :REM WRITE LOOP
120 PRINT#2,"RECORD #";I%    :REM WRITE RECORD
130 NEXT I%                  :REM END LOOP
140 DCLOSE#2                 :REM CLOSE FILE
150                          :REM NOW TESTING
160 DOPEN#2,"DATA BASE",L240 :REM REOPEN
170 FOR I%=20 TO 2 STEP -2   :REM READ FILE BACKWARDS
180 RECORD#2,I%              :REM POSITION TO RECORD
190 INPUT#2,A$               :REM READ RECORD
200 PRINT A$;:IF I% AND 2 THEN PRINT
210 NEXT I%                  :REM LOOP
220 DCLOSE#2                 :REM CLOSE FILE

RUN
RECORD # 20 RECORD # 18
RECORD # 16 RECORD # 14
RECORD # 12 RECORD # 10
RECORD # 8 RECORD # 6
RECORD # 4 RECORD # 2
\end{verbatim}
\end{tcolorbox}
\end{description}

% ***
% REM
% ***

\newpage
\subsection{REM}
\index{REM}
\index{BASIC 65 Commands!REM}
\begin{description}[leftmargin=2cm,style=nextline]
\item [Token:] \$8F
\item [Format:] {\bf REM}
\item [Usage:]  Marks the rest of the line as comment.

                All characters after {\bf REM} are never executed
                but skipped.

\item [Example:] Using {\bf REM}

\begin{tcolorbox}[colback=black,coltext=white]
\verbatimfont{\codefont}
\begin{verbatim}
 10 REM *** PROGRAM TITLE ***
 20 N=1000 :REM NUMBER OF ITEMS
 30 DIM NA$(N)
\end{verbatim}
\end{tcolorbox}
\end{description}

% ******
% RENAME
% ******

\newpage
\subsection{RENAME}
\index{RENAME}
\index{BASIC 65 Commands!RENAME}
\begin{description}[leftmargin=2cm,style=nextline]
\item [Token:] \$F5
\item [Format:] {\bf RENAME old TO new [,D drive] [,U unit] }
\item [Usage:] Renames a disk file.

   {\bf old} is either a quoted string, e.g. {\bf "data"} or
   a string expression in brackets, e.g. {\bf (FI\$)}.

   {\bf new} is either a quoted string, e.g. {\bf "backup"} or
   a string expression in brackets, e.g. {\bf (FS\$)}

   \drivedefinition

   \unitdefinition

\item [Remarks:]
   The {\bf RENAME} command is executed in the DOS of the disk drive.
   It can rename all regular file types ({\bf PRG}, {\bf SEQ}, {\bf USR}, {\bf REL}).
   The old file must exist, the new file must not exist.
   Only single files can be renamed, wild characters like
   '*' and '?' are not allowed. The file type cannot be changed.

\item [Example:] Using {\bf RENAME}
\begin{tcolorbox}[colback=black,coltext=white]
\verbatimfont{\codefont}
\begin{verbatim}
  RENAME "CODES" TO "BACKUP" :REM RENAME SINGLE FILE
\end{verbatim}
\end{tcolorbox}
\end{description}

% ********
% RENUMBER
% ********

\newpage
\subsection{RENUMBER}
\index{RENUMBER}
\index{BASIC 65 Commands!RENUMBER}
\begin{description}[leftmargin=2cm,style=nextline]
\item [Token:] \$F8
\item [Format:] {\bf RENUMBER [new [,inc [range]]]}
\item [Usage:] Used to renumber all or
               a range of lines of a BASIC program.

               {\bf new } is the new starting line of the
               line range to renumber.
               The default value is 10.

               {\bf inc } is the increment to be used.
               The default value is 10.

               {\bf range } is the line range to renumber.
               The default values are from first to last line.

               The {\bf RENUMBER} changes all line numbers in
               the chosen range and also changes all references
               from statements like {\bf GOTO, GOSUB, TRAP,
               RESTORE, RUN} etc.

               {\bf RENUMBER} can be executed in direct mode only.
               If it detects a problem, like memory overflow,
               unresolved references or line number overflow
               (greater than 64000) it will stop with an error
               message and leave the program unchanged.

               The command may be called with 0-3 parameters.
               Unspecified parameters use their default values.

\item [Remarks:] The {\bf RENUMBER} command may need several
                 minutes to execute for large programs.

\item [Example:] Using {\bf RENUMBER}
\begin{tcolorbox}[colback=black,coltext=white]
\verbatimfont{\codefont}
\begin{verbatim}
RENUMBER                 :REM NUMBERS WILL BE 10,20,30,...
RENUMBER 100,5           :REM NUMBERS WILL BE 100,105,110,115,...
RENUMBER 601,1,500       :REM RENUMBER STARTING AT 500 TO 601,602,...
RENUMBER 100,5,120-180   :REM RENUMBER LINES 120-180 TO 100,105,...
\end{verbatim}
\end{tcolorbox}
\end{description}

% *******
% RESTORE
% *******

\newpage
\subsection{RESTORE}
\index{RESTORE}
\index{BASIC 65 Commands!RESTORE}
\begin{description}[leftmargin=2cm,style=nextline]
\item [Token:] \$8C
\item [Format:] {\bf RESTORE [line]}
\item [Usage:]  Set or reset the internal pointer for
                {\bf READ} from {\bf DATA} statements.

                {\bf line} is the new position for the
                pointer to point at. The default is the
                first program line.

\item [Remarks:] The new pointer target {\bf line}
                 needs not to contain {\bf DATA} statements.
                 Every {\bf READ} will automatically advance
                 the pointer to the next {\bf DATA} statement.
\item [Example:] Using {\bf RESTORE}

\begin{tcolorbox}[colback=black,coltext=white]
\verbatimfont{\codefont}
\begin{verbatim}
 10 DATA 3,1,4,1,5,9,2,6
 20 DATA "MEGA65"
 30 DATA 2,7,1,8,2,8,9,5
 40 FOR I=1 TO 8:READ P:PRINT P:NEXT
 50 RESTORE 30
 60 FOR I=1 TO 8:READ P:PRINT P:NEXT
 70 RESTORE 20
 80 READ A$:PRINT A$
\end{verbatim}
\end{tcolorbox}
\end{description}

% ******
% RESUME
% ******

\newpage
\subsection{RESUME}
\index{RESUME}
\index{BASIC 65 Commands!RESUME}
\begin{description}[leftmargin=2cm,style=nextline]
\item [Token:] \$D6
\item [Format:] {\bf RESUME [line | NEXT]}
\item [Usage:]  is used inside a {\bf TRAP} routine to
                resume normal program execution after
                handling the exception.

                {\bf line} : program execution resumes
                at the given line number.

                {\bf NEXT} : the keyword NEXT resumes
                execution at the statement following
                the statement, that caused the error.

                {\bf RESUME} with no parameters tries to
                re-execute the statement, that caused the error.
                The {\bf TRAP} routine should have examined
                and corrected the variables in this case.

\item [Remarks:] {\bf RESUME} cannot be used in direct mode.
\item [Example:] Using {\bf RESUME}

\begin{tcolorbox}[colback=black,coltext=white]
\verbatimfont{\codefont}
\begin{verbatim}
 10 TRAP 100
 20 FOR I=1 TO 100
 30 PRINT EXP(I)
 40 NEXT
 50 PRINT "STOPPED FOR I =";I
 60 END
100 PRINT ERR$(ER): RESUME 50
\end{verbatim}
\end{tcolorbox}
\end{description}

% ******
% RETURN
% ******

\newpage
\subsection{RETURN}
\index{RETURN}
\index{BASIC 65 Commands!RETURN}
\begin{description}[leftmargin=2cm,style=nextline]
\item [Token:] \$8E
\item [Format:] {\bf RETURN}
\item [Usage:]  Returns control from a subroutine, which
                was called with {\bf GOSUB} or an event
                handler, declared with {\bf COLLISION}.

                The execution continues at the statement
                following the {\bf GOSUB} call.

                In the case of the {\bf COLLISION} handler,
                the execution continues at the statement
                where it left to call the handler.

\item [Example:] Using {\bf RETURN}

\begin{tcolorbox}[colback=black,coltext=white]
\verbatimfont{\codefont}
\begin{verbatim}
 10 SCNCLR           :REM CLEAR SCREEN
 20 FOR I=1 TO 20    :REM DEFINE LOOP
 30 GOSUB 100        :REM CALL SUBROUTINE
 40 NEXT I           :REM LOOP
 50 END              :REM END OF PROGRAM
100 CURSOR ON,I,I,0  :REM ACTIVATE AND POSITION CURSOR
110 PRINT "X";       :REM PRINT X
120 SLEEP 0.5        :REM WAIT 0.5 SECONDS
130 CURSOR OFF       :REM SWITCH BLINKING CURSOR OFF
140 RETURN           :REM RETURN TO CALLER
\end{verbatim}
\end{tcolorbox}
\end{description}

% ********
% RGRAPHIC
% ********

\newpage
\subsection{RGRAPHIC}
\index{RGRAPHIC}
\index{BASIC 65 Functions!RGRAPHIC}
\begin{description}[leftmargin=2cm,style=nextline]
\item [Token:] \$CC
\item [Format:] {\bf RGRAPHIC(screen,parameter)}
\item [Usage:]  Return graphic screen status and parameters

\ttfamily
{\setlength{\tabcolsep}{1mm}
\begin{tabular}{|l|l|}
\hline
 param  & description \\
\hline
 0 & open (1), closed (0), or invalid (>1)  \\
 1 & width  (0=320, 1=640)  \\
 2 & height (0=200, 1=400)  \\
 3 & depth (1-8 bitplanes)  \\
 4 & bitplanes used  (bitmask)  \\
 5 & bank 4 blocks used (bitmask)  \\
 6 & bank 5 blocks used (bitmask)  \\
 7 & drawscreen \# (0-3)  \\
 8 & viewscreen \# (0-3)  \\
 9 & drawmodes  (bitmask)  \\
10 & pattern type  (bitmask)  \\
\hline
\end{tabular}
}

\item [Example:] Using {\bf RGRAPHIC}

\begin{tcolorbox}[colback=black,coltext=white]
\verbatimfont{\codefont}
\begin{verbatim}
 10 GRAPHIC CLR         :REM INITIALISE
 20 SCREEN DEF 0,1,0,4  :REM SCREEN 0:640 X 200 X 4
 30 SCREEN OPEN 0       :REM OPEN
 40 SCREEN SET 0,0      :REM DRAW = VIEW = 0
 50 SCNCLR 0            :REM CLEAR
 60 PEN 0,1             :REM SELECT COLOUR
 70 LINE 0,0,639,199    :REM DRAW LINE
 80 FOR I=0 TO 10:A(I)=RGRAPHIC(0,I) :NEXT
 90 SCREEN CLOSE 0
100 FOR I=0 TO  6:PRINT I;A(I):NEXT :REM PRINT INFO

RUN
 0  1
 1  1
 2  0
 3  4
 4  15
 5  15
 6  15
\end{verbatim}
\end{tcolorbox}
\end{description}



% *******
% RIGHT\$
% *******

\newpage
\subsection{RIGHT\$}
\index{RIGHT\$}
\index{BASIC 65 Functions!RIGHT\$}
\begin{description}[leftmargin=2cm,style=nextline]
\item [Token:] \$C9
\item [Format:] {\bf RIGHT\$(string, n)}
\item [Usage:] Returns a string
               containing the last {\bf n} characters from the
               argument {\bf string}.
               If the length of {\bf string} is equal or less than {\bf n},
               the result string will be identical to the argument string.

               {\bf string} a string expression

<<<<<<< HEAD
               {\bf n} = a numeric expression (0-255)
=======
               {\bf n} a numeric expression (0 -> 255)
>>>>>>> 04c5573e

\item [Remarks:] Empty strings and zero lengths are legal values.

\item [Example:] Using {\bf RIGHT\$}:
\begin{tcolorbox}[colback=black,coltext=white]
\verbatimfont{\codefont}
\begin{verbatim}
PRINT RIGHT$("MEGA-65",2)
65
\end{verbatim}
\end{tcolorbox}
\end{description}

% ******
% RMOUSE
% ******

\newpage
\subsection{RMOUSE}
\index{RMOUSE}
\index{BASIC 65 Commands!RMOUSE}
\begin{description}[leftmargin=2cm,style=nextline]
\item [Token:] \$FE \$3F
\item [Format:] {\bf RMOUSE xvar, yvar, butvar}
\item [Usage:] Reads mouse position and button status.

               {\bf xvar} numerical variable receiving x-position.

               {\bf yvar} numerical variable receiving y-position.

               {\bf butvar} numerical variable receiving button status. \\
               left button sets bit 7, while right button sets bit 0.

{\setlength{\tabcolsep}{1mm}
\ttfamily
\begin{tabular}{|r|l|}
\hline
 value  & status \\
\hline
  0 & no button \\
  1 & right button \\
128 & left button \\
129 & both buttons \\
\hline
\end{tabular}
}

The command puts a -1 into all variables,
if the mouse is not connected or disabled.

\item [Remarks:] Two active mice on both ports merge the results.
\item [Example:] Using {\bf RMOUSE}:
\begin{tcolorbox}[colback=black,coltext=white]
\verbatimfont{\codefont}
\begin{verbatim}
 10 MOUSE ON, 1, 1        :REM MOUSE ON PORT 1 WITH SPRITE 1
 20 RMOUSE XP, YP, BU     :REM READ MOUSE STATUS
 30 IF XP < 0 THEN PRINT "NO MOUSE ON PORT 1":STOP
 40 PRINT "MOUSE:";XP;YP;BU
 50 MOUSE OFF             :REM DISABLE MOUSE
\end{verbatim}
\end{tcolorbox}
\end{description}

% ***
% RND
% ***

\newpage
\subsection{RND}
\index{RND}
\index{BASIC 65 Functions!RND}
\begin{description}[leftmargin=2cm,style=nextline]
\item [Token:] \$BB
\item [Format:] {\bf RND(type)}
\item [Usage:] Returns a pseudo random number

               This is called a "pseudo" random number, because
               the numbers are not really random, but are derived
               from another number called "seed" and generate
               reproducible sequences. The {\bf type}
               argument determines, which seed is used.

               {\bf type} = 0: use system clock.

               {\bf type} < 0: use the value of {\bf type} as seed.

               {\bf type} > 0: derive value from previous random number.

\item [Remarks:] Seeded random number sequences produce the same
                 sequence for identical seeds.
\item [Example:] Using {\bf RND}:
\begin{tcolorbox}[colback=black,coltext=white]
\verbatimfont{\codefont}
\begin{verbatim}
 10 DEF FNDI(X) = INT(RND(0)*6)+1 :REM DICE FUNCTION
 20 FOR I=1 TO 10                 :REM THROW 10 TIMES
 30 PRINT I;FNDI(0)               :REM PRINT DICE POINTS
 40 NEXT
\end{verbatim}
\end{tcolorbox}
\end{description}

% ********
% RPALETTE
% ********

\newpage
\subsection{RPALETTE}
\index{RPALETTE}
\index{BASIC 65 Functions!RPALETTE}
\begin{description}[leftmargin=2cm,style=nextline]
\item [Token:] \$CE \$0D
\item [Format:] {\bf RPALETTE(screen, index, rgb)}
\item [Usage:]  Returns the red, green or blue value of
                a palette colour index.

                {\bf screen} screen number (0-3).

                {\bf index} palette colour index.

                {\bf rgb} (red=0, green=1, blue=2).

\item [Example:] Using {\bf RPALETTE}

\begin{tcolorbox}[colback=black,coltext=white]
\verbatimfont{\codefont}
\begin{verbatim}
 10 SCREEN 320,200,4    :REM DEFINE AND OPEN SCREEN
 20 R = RPALETTE(0,3,0) :REM GET RED
 30 G = RPALETTE(0,3,1) :REM GET GREEN
 40 B = RPALETTE(0,3,2) :REM GET BLUE
 50 SCREEN CLOSE        :REM CLOSE SCREEN
 60 PRINT "PALETTE INDEX 3 RGB =";R;G;B

RUN
PALETTE INDEX 3 RGB = 0  15  15
\end{verbatim}
\end{tcolorbox}
\end{description}

% ****
% RPEN
% ****

\newpage
\subsection{RPEN}
\index{RPEN}
\index{BASIC 65 Functions!RPEN}
\begin{description}[leftmargin=2cm,style=nextline]
\item [Token:] \$D0
\item [Format:] {\bf RPEN(n)}
\item [Usage:]  Returns the colour index of pen n.

                {\bf n} PEN number (0-2).

{\ttfamily
                0: draw pen \\
                1: erase pen \\
                2: outline pen
}

\item [Example:] Using {\bf RPEN}

\begin{tcolorbox}[colback=black,coltext=white]
\verbatimfont{\codefont}
\begin{verbatim}
 10 GRAPHIC CLR         :REM INITIALISE
 20 SCREEN DEF 0,1,0,4  :REM SCREEN 0:640 X 200 X 4
 30 SCREEN OPEN 0       :REM OPEN
 40 SCREEN SET 0,0      :REM DRAW = VIEW = 0
 50 SCNCLR 0            :REM CLEAR
 60 PEN 0,1             :REM SELECT COLOUR
 70 X = RPEN(0)
 80 Y = RPEN(1)
 90 C = RPEN(2)
100 SCREEN CLOSE 0
110 PRINT "DRAW PEN COLOUR = ";X
RUN
DRAW PEN COLOUR =  1
\end{verbatim}
\end{tcolorbox}
\end{description}

% *****
% RPLAY
% *****

\newpage
\subsection{RPLAY}
\index{RPLAY}
\index{BASIC 65 Functions!RPLAY}
\begin{description}[leftmargin=2cm,style=nextline]
\item [Token:] \$FE \$0F
\item [Format:] {\bf RPLAY(voice)}
\item [Usage:] Returns a value of 1 or 0, to indicate if a melody is playing on this voice channel or not.

\item [Example:] Using {\bf RPLAY}:
\begin{tcolorbox}[colback=black,coltext=white]
\verbatimfont{\codefont}
\begin{verbatim}
 10 PLAY "O4ICDEFGABO5C","O2QCGEGCO1GC"
 30 IF RPLAY(1) OR RPLAY(2) THEN GOTO 30: REM WAIT FOR END OF SONG
\end{verbatim}
\end{tcolorbox}
\end{description}

% ****
% RREG
% ****

\newpage
\subsection{RREG}
\index{RREG}
\index{BASIC 65 Commands!RREG}
\begin{description}[leftmargin=2cm,style=nextline]
\item [Token:] \$FE \$09
\item [Format:] {\bf RREG areg, xreg, yreg, zreg, sreg}
\item [Usage:] Reads the values, that were in the CPU registers
               after a SYS call, into the specified variables.

               {\bf areg} variable gets accumulator value.

               {\bf xreg} variable gets X register value.

               {\bf yreg} variable gets Y register value.

               {\bf zreg} variable gets Z register value.

               {\bf sreg} variable gets status register value.

\item [Remarks:] The register values after a SYS call are stored
                 in system memory. This enables the command
                 {\bf RREG} to retrieve these values.

\item [Example:] Using {\bf RREG}:
\begin{tcolorbox}[colback=black,coltext=white]
\verbatimfont{\codefont}
\begin{verbatim}
 10 BANK 128
 20 BLOAD "ML PROG",8192
 30 SYS 8192
 40 RREG A,X,Y,Z,S
 50 PRINT "REGISTER:";A;X;Y;Z;S
\end{verbatim}
\end{tcolorbox}
\end{description}

% ********
% RSPCOLOR
% ********

\newpage
\subsection{RSPCOLOR}
\index{RSPCOLOR}
\index{BASIC 65 Functions!RSPCOLOR}
\begin{description}[leftmargin=2cm,style=nextline]
\item [Token:] \$CE \$07
\item [Format:] {\bf RSPCOLOR(n)}
\item [Usage:]  Returns multi-colour sprite colours.

                {\bf n} 1 : get multi-colour \# 1.

                {\bf n} 2 : get multi-colour \# 2.


\item [Remarks:] See also {\bf SPRITE} and {\bf SPRCOLOR}.

\item [Example:] Using {\bf RSPCOLOR}:
\begin{tcolorbox}[colback=black,coltext=white]
\verbatimfont{\codefont}
\begin{verbatim}
 10 SPRITE 1,1         :REM TURN SPRITE 1 ON
 20 C1% = RSPCOLOR(1)  :REM READ COLOUR #1
 30 C2% = RSPCOLOR(2)  :REM READ COLOUR #2
\end{verbatim}
\end{tcolorbox}
\end{description}

% ********
% RSPEED
% ********

\newpage
\subsection{RSPEED}
\index{RSPEED}
\index{BASIC 65 Functions!RSPEED}
\begin{description}[leftmargin=2cm,style=nextline]
\item [Token:] \$CE \$0E
\item [Format:] {\bf RSPEED(n)}
\item [Usage:]  Returns the current CPU clock in MHz.

                {\bf n} numerical dummy argument ignored.

\item [Remarks:] See also {\bf SPEED}. \\
                 {\bf RSPEED(n)} will not return correct values,
                 if {\bf POKE 0,65} was used before.

\item [Example:] Using {\bf RSPEED}:
\begin{tcolorbox}[colback=black,coltext=white]
\verbatimfont{\codefont}
\begin{verbatim}
 10 X=RSPEED(0)      :REM GET CLOCK
 20 IF X=1  THEN PRINT "1 MHZ"   :GOTO 50
 30 IF X=3  THEN PRINT "3.5 MHZ" :GOTO 50
 40 IF X=40 THEN PRINT "40 MHZ"
 50 END
\end{verbatim}
\end{tcolorbox}
\end{description}

% ******
% RSPPOS
% ******

\newpage
\subsection{RSPPOS}
\index{RSPPOS}
\index{BASIC 65 Functions!RSPPOS}
\begin{description}[leftmargin=2cm,style=nextline]
\item [Token:] \$CE \$05
\item [Format:] {\bf RSPPOS(sprite,n)}
\item [Usage:]  Returns sprite's position and speed

                {\bf sprite} : sprite number.

                {\bf n} 0 : get X position.

                {\bf n} 1 : get Y position.

                {\bf n} 2 : get speed.


\item [Remarks:] See also {\bf SPRITE} and {\bf MOVSPR}.

\item [Example:] Using {\bf RSPPOS}:
\begin{tcolorbox}[colback=black,coltext=white]
\verbatimfont{\codefont}
\begin{verbatim}
 10 SPRITE 1,1         :REM TURN SPRITE 1 ON
 20 XP = RSPPOS(1,0)   :REM GET X OF SPRITE 1
 30 YP = RSPPOS(1,1)   :REM GET Y OF SPRITE 1
 30 SP = RSPPOS(1,2)   :REM GET SPEED OF SPRITE 1
\end{verbatim}
\end{tcolorbox}
\end{description}

% *******
% RSPRITE
% *******

\newpage
\subsection{RSPRITE}
\index{RSPRITE}
\index{BASIC 65 Functions!RSPRITE}
\begin{description}[leftmargin=2cm,style=nextline]
\item [Token:] \$CE \$06
\item [Format:] {\bf RSPRITE(sprite,n)}
\item [Usage:]  Returns sprite's parameter.

                {\bf sprite} : sprite number (0-7)

                {\bf n} 0 : turned on (0 or 1).

<<<<<<< HEAD
                {\bf n} = 1 : foreground colour (0-15)
=======
                {\bf n} 1 : foreground colour (0 -> 15)
>>>>>>> 04c5573e

                {\bf n} 2 : background priority (0 or 1).

                {\bf n} 3 : X-expanded (0 or 1).

                {\bf n} 4 : Y-expanded (0 or 1).

                {\bf n} 5 : multi-colour (0 or 1).

\item [Remarks:] See also {\bf SPRITE} and {\bf MOVSPR}.

\item [Example:] Using {\bf RSPRITE}:
\begin{tcolorbox}[colback=black,coltext=white]
\verbatimfont{\codefont}
\begin{verbatim}
 10 SPRITE 1,1          :REM TURN SPRITE 1 ON
 20 EN = RSPRITE(1,0)   :REM SPRITE 1 ENABLED ?
 30 FG = RSPRITE(1,1)   :REM SPRITE 1 FOREGROUND COLOUR INDEX
 40 BP = RSPRITE(1,2)   :REM SPRITE 1 BACKGROUND PRIORITY
 50 XE = RSPRITE(1,3)   :REM SPRITE 1 X EXPANDED ?
 60 YE = RSPRITE(1,4)   :REM SPRITE 1 Y EXPANDED ?
 70 MC = RSPRITE(1,5)   :REM SPRITE 1 MULTI-COLOUR ?
\end{verbatim}
\end{tcolorbox}
\end{description}



% ***
% RUN
% ***

\newpage
\subsection{RUN}
\index{RUN}
\index{BASIC 65 Commands!RUN}
\begin{description}[leftmargin=2cm,style=nextline]
\item [Token:] \$8A
\item [Format:] {\bf RUN [line number]} \\
                {\bf RUN filename [,D drive] [,U unit] }
\item [Usage:] Run a BASIC program.

   If a filename is given, the program file is loaded into
   memory, otherwise the program that is currently in memory
   is used.

   {\bf line number}
   an existing line number of the program in memory.

   {\bf filename} is either a quoted string, e.g. {\bf "prog"} or
   a string expression in brackets, e.g. {\bf (PR\$)}.
   The filetype must be {\bf PRG}.

   \drivedefinition

   \unitdefinition

   {\bf RUN} resets first all internal pointers to their
   starting values. Therefore there are no variables, arrays
   and strings defined, the run-time stack is reset and the
   table of open files is cleared.

\item [Remarks:]
   In order to start or continue program execution without
   resetting everything, use the {\bf GOTO} command.

\item [Example:] Using {\bf RUN}
\begin{tcolorbox}[colback=black,coltext=white]
\verbatimfont{\codefont}
\begin{verbatim}
  RUN "FLIGHTSIM" :REM LOAD AND RUN PROGRAM FLIGHTSIM
  RUN 1000        :REM RUN PROGRAM IN MEMORY, START AT LINE# 1000
  RUN             :REM RUN PROGRAM IN MEMORY
\end{verbatim}
\end{tcolorbox}
\end{description}




% *******
% RWINDOW
% *******

\newpage
\subsection{RWINDOW}
\index{RWINDOW}
\index{BASIC 65 Functions!RWINDOW}
\begin{description}[leftmargin=2cm,style=nextline]
\item [Token:] \$CE \$09
\item [Format:] {\bf RWINDOW(n)}
\item [Usage:]  Returns information regarding the current text window

                {\bf n} 0 : get width of current text window.

                {\bf n} 1 : get height of current text window.

                {\bf n} 2 : get width of screen (40 or 80).

\item [Remarks:] See also {\bf WINDOW}. \\
                 Older versions of {\bf RWINDOW} reported
                 the width-1 and the height-1 for the arguments 0 and 1.

\item [Example:] Using {\bf RWINDOW}:
\begin{tcolorbox}[colback=black,coltext=white]
\verbatimfont{\codefont}
\begin{verbatim}
 10 W = RWINDOW(2)           :REM GET SCREEN WIDTH
 20 IF W=80 THEN BEGIN       :REM IS 80 COLUMNS MODE ACTIVE?
 30   PRINT CHR$(27)+"X";    :REM YES, SWITCH TO 40COLUMNS
 40 BEND
\end{verbatim}
\end{tcolorbox}
\end{description}




% ****
% SAVE
% ****

\newpage
\subsection{SAVE}
\index{SAVE}
\index{BASIC 65 Commands!SAVE}
\begin{description}[leftmargin=2cm,style=nextline]
\item [Token:] \$94
\item [Format:] {\bf SAVE filename [,unit] }
\item [Format:] {\bf $\leftarrow$ filename [,unit] }
\item [Usage:]
   "Saves a BASIC program to a file of type {\bf PRG}.

   \filenamedefinition
   The maximum length of the filename is 16 characters,
   not counting the optional save and replace character '@'
   and the in-file drive definition..
   If the first character of the filename is an at-sign '@' it
   is interpreted as a "save and replace" operation. It is dangerous
   to use this replace option on 1541 and 1571 drives, as they
   contain a notorious "save and replace bug" in their DOS.
   The filename may be preceded by the drive number definition
   "0:" or "1:" which is only relevant for dual drive disk units.

   \unitdefinition

\item [Remarks:]
   This is an obsolete command, implemented only for compatibility
   to older BASIC dialects. The command {\bf DSAVE} should be used
   instead.

   The shortcut symbol {\bf $\leftarrow$} can be used in direct mode only.

\item [Example:] Using {\bf SAVE}
\begin{tcolorbox}[colback=black,coltext=white]
\verbatimfont{\codefont}
\begin{verbatim}
  SAVE "ADVENTURE"
  SAVE "ZORK-I",8
  SAVE "1:DUNGEON",9
\end{verbatim}
\end{tcolorbox}
\end{description}

% ******
% SCNCLR
% ******

\newpage
\subsection{SCNCLR}
\index{SCNCLR}
\index{BASIC 65 Commands!SCNCLR}
\begin{description}[leftmargin=2cm,style=nextline]
\item [Token:] \$E8
\item [Format:] {\bf SCNCLR [colour]}
\item [Usage:] Clears a text window or screen.

               {\bf SCNCLR} (with no arguments) clears the
               current text window. The default window
               occupies the whole screen.

               {\bf SCNCLR colour} clears the graphic screen by
               filling it it with the {\bf colour}.

\item [Example:] Using {\bf SCNCLR}:
\begin{tcolorbox}[colback=black,coltext=white]
\verbatimfont{\codefont}
\begin{verbatim}
1 REM SCREEN EXAMPLE 2
10 GRAPHIC CLR           :REM INITIALIZE
20 SCREEN DEF 1,0,0,2    :REM SCREEN #1 320 X 200 X 2
30 SCREEN OPEN 1         :REM OPEN SCREEN 1
40 SCREEN SET 1,1        :REM USE SCREEN 1 FOR RENDERING AND VIEWING
50 SCREEN CLR 0          :REM CLEAR SCREEN
60 PALETTE 1,1,15,15,15  :REM DEFINE COLOUR 1 AS WHITE
70 PEN 0,1               :REM DRAWING PEN
80 LINE 25,25,295,175    :REM DRAW LINE
90 SLEEP 10              :REM WAIT FOR 10 SECONDS
100 SCREEN CLOSE 1       :REM CLOSE SCREEN AND RESTORE PALETTE
\end{verbatim}
\end{tcolorbox}
\end{description}

% *******
% SCRATCH
% *******

\newpage
\subsection{SCRATCH}
\index{SCRATCH}
\index{BASIC 65 Commands!SCRATCH}
\begin{description}[leftmargin=2cm,style=nextline]
\item [Token:] \$F2
\item [Format:] {\bf SCRATCH filename [,D drive] [,U unit] [,R]}
\item [Usage:] Used to erase a disk file.

   \filenamedefinition

   \drivedefinition

   \unitdefinition

   {\bf R} Recover a previously erased file.
   This will only work, if there were no write operations
   between erasure and recovery, which may have altered the
   contents of the file.

\item [Remarks:] The {\bf SCRATCH filename} command works like the
                 {\bf ERASE filename} command.

                 The success and the number of erased files can
                 be examined by printing or using the system
                 variable DS\$. The second last number, which
                 reports the track number in case of an disk error,
                 now reports the number of successfully erased files.

\item [Example:] Using {\bf SCRATCH}
\begin{tcolorbox}[colback=black,coltext=white]
\verbatimfont{\codefont}
\begin{verbatim}
  SCRATCH "DRM",U9 :REM SCRATCH FILE DRM ON UNIT 9
  PRINT DS$
  01, FILES SCRATCHED,01,00
  SCRATCH "OLD*"   :REM SCRATCH ALL FILES BEGINNING WITH "OLD"
  PRINT DS$
  01, FILES SCRATCHED,04,00
\end{verbatim}
\end{tcolorbox}
\end{description}

% ******
% SCREEN
% ******

\newpage
\subsection{SCREEN}
\index{SCREEN}
\index{BASIC 65 Commands!SCREEN}
\begin{description}[leftmargin=2cm,style=nextline]
\item [Token:] \$FE \$2E
\item [Format:] {\bf SCREEN [screen,] width, height, depth} \\
                {\bf SCREEN CLR colour} \\
                {\bf SCREEN DEF width flag, height flag, depth} \\
                {\bf SCREEN SET drawscreen, viewscreen} \\
                {\bf SCREEN OPEN screen [,errvar]} \\
                {\bf SCREEN CLOSE [screen]}

\item [Usage:] There are two approaches available in preparing the screen for
               drawing of graphics: simplified approach, and detailed approach.

    \underline{{\bf Simplified approach}}:

               The first version of the {\bf SCREEN} command (which has pixel
               units for width and height) is the easiest
               way to start a graphics screen and is the preferred
               method, if only one single screen is needed (i.e., no need
               for two screens to double-buffer). This does all
               preparatory work for you, and will call commands like
               {\bf GRAPHIC CLR}, {\bf SCREEN DEF},
               {\bf SCREEN SET}, {\bf SCREEN OPEN} and {\bf SCREEN CLR}
               on your behalf. It takes the following parameters:

               {\bf SCREEN [screen,] width, height, depth}

               \begin{itemize}
                \item {\bf screen} the screen number (0-3) is optional.
                If no screen number is given, screen 0 is used. To keep
                   this approach as simple as possible, it is suggested to
                   use the default screen 0.
                \item {\bf width} 320 or 640 (default 320)
                \item {\bf height} 200 or 400 (default = 200)
                \item {\bf depth} 1..8 (default = 8),
                   colours = 2 \textasciicircum depth.
               \end{itemize}

               The argument parser is error tolerant and uses default values
               for width (320) and height (200)
               if the parsed argument is not valid.

               This version of SCREEN starts with a predefined
               palette and sets the background to black and the pen to white.
               So the drawing can start immediately using the default setup
               or palette and pen can be changed. For the detailed approach,
               it will require the setting of palette colours and pen colour
               before any drawing can be done.

               The default palette for graphics mode:

{\ttfamily
{\setlength{\tabcolsep}{1mm}
\begin{tabular}{*{4}{|R{1.2cm}}|l|}
\hline
 index  &   red & green & blue & colour \\
\hline
  0 &    0  &   0   &  0   & black \\
  1 &   15  &  15   & 15   & white \\
  2 &   15  &   0   &  0   & red   \\
  3 &    0  &  15   &  0   & green \\
  4 &    0  &   0   & 15   & blue   \\
  5 &   15  &  15   &  0   & yellow\\
  6 &   15  &   0   & 15   & purple \\
  7 &    0  &  15   & 15   & cyan  \\
  8 &    8  &   8   &  8   & gray  \\
  9 &    8  &   0   &  0   & maroon \\
 10 &    0  &   8   &  0   & dark green \\
 11 &    0  &   0   &  8   & dark blue\\
 12 &    8  &   8   &  0   & olive      \\
 13 &    8  &   0   &  8   & deep purple \\
 14 &    0  &   8   &  8   & teal      \\
 15 &   11  &  11   & 11   & light grey\\
\hline
\end{tabular}
}}

               When you are finished with your graphics screen, simply call
               {\bf SCREEN CLOSE [screen]} to return to the text screen.

  \underline{{\bf Detailed approach}}:

               The other versions of the
               {\bf SCREEN} command perform special actions, used for
               advanced graphics programs, that open multiple screens
               or require double buffering. If you have chosen the simplified
               approach, you will not require any of these command versions below,
               apart from {\bf SCREEN CLOSE}.

                {\bf SCREEN CLR colour} (or {\bf SCNCLR colour}) \\
                Clears the active graphics screen by filling it with {\bf colour}.

                {\bf SCREEN DEF screen, width flag, height flag, depth} \\
                Defines resolution parameters for the chosen
                screen. The width flag and height flag indicate,
                whether high resolution (1) or low resolution (0) is chosen.

                \begin{itemize}
                  \item {\bf screen} screen number 0-3
                  \item {\bf width flag} 0-1 (0:320, 1:640 pixel)
                  \item {\bf height flag} 0-1 (0:200, 1:400 pixel)
                  \item {\bf depth} 1-8 (2 - 256 colours)
                \end{itemize}

                Note that the width and height values here are {\bf flags},
                and \underline{not pixel units}.

                {\bf SCREEN SET drawscreen, viewscreen} \\
                Sets screen numbers
                ( 0-3 ) for the drawing and the viewing screen. I.e.,
                while one screen is being viewed, you can draw on a
                separate screen and then later flip between them
                (double-buffering).

                {\bf SCREEN OPEN screen} \\
                Allocates resources and
                initialises the graphic context for the selected
                screen (0-3). An optional variable name as
                a further argument, gets the result of the
                command and can be tested afterwards for success.

                {\bf SCREEN CLOSE [screen] } \\
                Closes screen (0-3) and frees resources. If no value given,
                defaults to 0. Also note that upon closing screen 0,
                {\bf PALETTE RESTORE} is automatically performed for you.

\item [Example:] Using {\bf SCREEN}:
\begin{tcolorbox}[colback=black,coltext=white]
\verbatimfont{\codefont}
\begin{verbatim}
  5 REM *** SIMPLIFIED APPROACH ***
 10 SCREEN 320,200,2    :REM SCREEN #0: 320 X 200 X 2
 20 PEN 1               :REM DRAWING PEN COLOUR = 1 (WHITE)
 30 LINE 25,25,295,175  :REM DRAW LINE
 40 GETKEY A$           :REM WAIT KEYPRESS
 50 SCREEN CLOSE        :REM CLOSE SCREEN 0
\end{verbatim}
\end{tcolorbox}
\begin{tcolorbox}[colback=black,coltext=white]

\verbatimfont{\codefont}
\begin{verbatim}
  5 REM *** DETAILED APPROACH ***
 10 GRAPHIC CLR         :REM INITIALISE
 20 SCREEN DEF 1,0,0,2  :REM SCREEN #1: 320 X 200 X 2
 30 SCREEN OPEN 1       :REM OPEN SCREEN 1
 40 SCREEN SET 1,1      :REM USE SCREEN 1 FOR RENDERING AND VIEWING
 50 SCREEN CLR 0        :REM CLEAR SCREEN
 60 PALETTE 1,1,15,15,15:REM DEFINE COLOUR 1 AS WHITE
 70 PEN 0,1             :REM DRAWING PEN
 80 LINE 25,25,295,175  :REM DRAW LINE
 90 SLEEP 10            :REM WAIT 10 SECONDS
100 SCREEN CLOSE 1      :REM CLOSE SCREEN 1
110 PALETTE RESTORE     :REM BACK TO TEXT PALETTE
\end{verbatim}
\end{tcolorbox}
\end{description}

% ***
% SET
% ***

\newpage
\subsection{SET}
\index{SET}
\index{BASIC 65 Commands!SET}
\begin{description}[leftmargin=2cm,style=nextline]
\item [Token:] \$FE \$2D
\item [Format:] {\bf SET DEF unit} \\
                {\bf SET DISK old to new} \\
                {\bf SET VERIFY ON|OFF}
\item [Usage:]  {\bf SET DEF unit} redefines the default unit
                for disk access, which is initialised to 8 by
                the DOS. Commands, that do not explicitly
                specify a unit, will use this default unit.

                {\bf SET DISK old to new} is used to change
                the unit number of a disk drive temporarily.

                {\bf SET VERIFY ON|OFF} enables or disables
                the DOS verify-after-write mode for
                3.5 drives.

\item [Remarks:] These settings are valid until a reset
                 or shutdown.

\item [Example:] Using {\bf SET}:
\begin{tcolorbox}[colback=black,coltext=white]
\verbatimfont{\codefont}
\begin{verbatim}
 DIR             :REM SHOW DIRECTORY OF UNIT 8
 SET DEF 11      :REM UNIT 11 BECOMES DEFAULT
 DIR             :REM SHOW DIRECTORY OF UNIT 11
 DLOAD "*"       :REM LOAD FIRST FILE FROM UNIT 11
 SET DISK 8 TO 9 :REM CHANGE UNIT# OF DISK DRIVE 8 TO 9
 DIR U9          :REM SHOW DIRECTORY OF UNIT 9 (FORMER 8)
 SET VERIFY ON   :REM ACTIVATE VERIFY-AFTER-WTITE MODE
\end{verbatim}
\end{tcolorbox}
\end{description}

% ***
% SGN
% ***

\newpage
\subsection{SGN}
\index{SGN}
\index{BASIC 65 Functions!SGN}
\begin{description}[leftmargin=2cm,style=nextline]
\item [Token:] \$B4
\item [Format:] {\bf SGN(numeric expression)}
\item [Usage:] The {\bf SGN} function extracts the sign from
               the argument and returns it as a number:

               -1 for a negative argument \\
                0 for a zero              \\
                1 for a positive, non-zero argument

\item [Example:] Using {\bf SGN}
\begin{tcolorbox}[colback=black,coltext=white]
\verbatimfont{\codefont}
\begin{verbatim}
10 ON SGN(X)+2 GOTO 100,200,300 :REM TARGETS FOR MINUS,ZERO,PLUS
20 Z = SGN(X) * ABS(Y) : REM COMBINE SIGN OF X WITH VALUE OF Y
\end{verbatim}
\end{tcolorbox}
\end{description}

% ***
% SIN
% ***

\newpage
\subsection{SIN}
\index{SIN}
\index{BASIC 65 Functions!SIN}
\begin{description}[leftmargin=2cm,style=nextline]
\item [Token:] \$BF
\item [Format:] {\bf SIN(numeric expression)}
\item [Usage:] The {\bf SIN} function returns the sine of the
               argument.
               The argument is expected in units of {\bf [radians]}.
               The result is in the range (-1.0 to +1.0)

\item [Remarks:] An argument in units of {\bf [degrees]}
                 can be converted to {\bf [radians]}
               by multiplication with $\pi/180$.
\item [Example:] Using {\bf SIN}
\begin{tcolorbox}[colback=black,coltext=white]
\verbatimfont{\codefont}
\begin{verbatim}
  PRINT SIN(0.7)
   .644217687

  X=30:PRINT SIN(X * ~ / 180)
   .5
\end{verbatim}
\end{tcolorbox}
\end{description}

% *****
% SLEEP
% *****

\newpage
\subsection{SLEEP}
\index{SLEEP}
\index{BASIC 65 Commands!SLEEP}
\begin{description}[leftmargin=2cm,style=nextline]
\item [Token:] \$FE \$0B
\item [Format:] {\bf SLEEP seconds}
\item [Usage:] The {\bf SLEEP} command pauses the execution
               for the given duration. The argument is a
               positive floating point number.
               The precision is 1 microsecond.
\item [Remarks:] Pressing the {\bf STOP} key interrupts the sleep.

\item [Example:] Using {\bf SLEEP}
\begin{tcolorbox}[colback=black,coltext=white]
\verbatimfont{\codefont}
\begin{verbatim}
20 SLEEP 10     :REM WAIT 10 SECONDS
40 SLEEP 0.0005 :REM SLEEP 500 MICRO SECONDS
50 SLEEP 0.01   :REM SLEEP  10 MILLI SECONDS
60 SLEEP DD     :REM TAKE SLEEP TIME FROM VARIABLE DD
70 SLEEP 600    :REM SLEEP 10 MINUTES
\end{verbatim}
\end{tcolorbox}
\end{description}

% *****
% SOUND
% *****

\newpage
\subsection{SOUND}
\index{SOUND}
\index{BASIC 65 Commands!SOUND}
\begin{description}[leftmargin=2cm,style=nextline]
\item [Token:] \$DA
\item [Format:] {\bf SOUND voice, freq, dur
                [,dir ,min, sweep, wave, pulse]}

\item [Usage:] plays a sound effect.

<<<<<<< HEAD
               {\bf voice} = voice number ( 1-6 ).

               {\bf freq} = frequency ( 0-65535 ).

               {\bf dur} = duration ( 0-32767) .
=======
               {\bf voice} voice number ( 1 -> 6 ).

               {\bf freq} frequency ( 0 -> 65535 ).

               {\bf dur} duration ( 0 -> 32767) .
>>>>>>> 04c5573e

               {\bf dir} direction (0:up, 1:down, 2:oscillate).

<<<<<<< HEAD
               {\bf min} = minimum frequency ( 0-65535 ).

               {\bf sweep} = sweep range ( 0-65535 ).
=======
               {\bf min} minimum frequency ( 0 -> 65535 ).

               {\bf sweep} sweep range ( 0 -> 65535 ).
>>>>>>> 04c5573e

               {\bf wave} waveform (0:triangle, 1:saw, 2:square,
               3:noise).

<<<<<<< HEAD
               {\bf pulse} = pulse width ( 0-5095 ).
=======
               {\bf pulse} pulse width ( 0 -> 5095 ).
>>>>>>> 04c5573e

For details on sound programming, read the {\bf SOUND} chapter.

\item [Remarks:] The {\bf SOUND} command starts playing the sound
               effect and immediately continues with the execution
               of the next BASIC statement, while the sound effect
               is played. This enables showing graphics or text
               and playing sounds simultaneously.

\item [Example:] Using {\bf SOUND}
\begin{tcolorbox}[colback=black,coltext=white]
\verbatimfont{\codefont}
\begin{verbatim}
 SOUND 1, 7382, 60   :REM PLAY SQUARE WAVE ON VOICE 1 FOR 1 SECOND
 SOUND 2,  800, 3600 :REM PLAY SQUARE WAVE ON VOICE 2 FOR 1 MINUTE
 SOUND 3, 4000, 120, 2, 2000, 400, 1
 REM PLAY SWEEPING SAWTOOTH WAVE AT VOICE 3
\end{verbatim}
\end{tcolorbox}
\end{description}

% ***
% SPC
% ***

\newpage
\subsection{SPC}
\index{SPC}
\index{BASIC 65 Functions!SPC}
\begin{description}[leftmargin=2cm,style=nextline]
\item [Token:] \$A6
\item [Format:] {\bf SPC(columns)}
\item [Usage:] The {\bf SPC} function skips {\bf columns}. \\
               The effect is like printing {\bf column}
               times a {\bf cursor right character}.

\item [Remarks:] The name of this function is derived from
                 {\bf SPACES}, which is misleading.
                 The function prints {\bf cursor right characters}
                 not {\bf SPACES}. The contents of those character
                 cells, that are skipped, will not be changed.

\item [Example:] Using {\bf SPC}
\begin{tcolorbox}[colback=black,coltext=white]
\verbatimfont{\codefont}
\begin{verbatim}
10 FOR I=8 TO 12
20 PRINT SPC(-(I<10));I :REM TRUE = -1, FALSE = 0
30 NEXT I
RUN
 8
 9
10
11
12
\end{verbatim}
\end{tcolorbox}
\end{description}

% *****
% SPEED
% *****

\newpage
\subsection{SPEED}
\index{SPEED}
\index{BASIC 65 Commands!SPEED}
\begin{description}[leftmargin=2cm,style=nextline]
\item [Token:] \$FE \$26
\item [Format:] {\bf SPEED}
\item [Usage:] Set CPU clock to 1 MHz, 3.5 MHz or 40 MHz.
\item [Remarks:] Any numerical parameter, that is not 1.X or 3.X
                 is discarded and the speed is set to maximum.

                 {\bf SPEED} has no effect, if {\bf POKE 0,65}
                 was used before to force the speed to maximum.

\item [Example:] Using {\bf SPEED}
\begin{tcolorbox}[colback=black,coltext=white]
\verbatimfont{\codefont}
\begin{verbatim}
10 SPEED      :REM SET SPEED TO MAXIMUM (40 MHZ)
20 SPEED 1    :REM SET SPEED TO 1 MHZ
30 SPEED 3    :REM SET SPEED TO 3.5 MHZ
40 SPEED 3.5  :REM SET SPEED TO 3.5 MHZ
\end{verbatim}
\end{tcolorbox}
\end{description}

% ********
% SPRCOLOR
% ********

\newpage
\subsection{SPRCOLOR}
\index{SPRCOLOR}
\index{BASIC 65 Commands!SPRCOLOR}
\begin{description}[leftmargin=2cm,style=nextline]
\item [Token:] \$FE \$08
\item [Format:] {\bf SPRCOLOR [mc1] [,mc2]}
\item [Usage:]  Sets multi-colour sprite colours.

                The {\bf SPRITE} command, which sets the
                attributes of a sprite, sets only the foreground
                colour. For the setting of the  additional two colours,
                of multi-colour sprites, {\bf SPRCOLOR} has
                to be used.

\item [Remarks:] See also {\bf SPRITE}.

\item [Example:] Using {\bf SPRCOLOR}:
\begin{tcolorbox}[colback=black,coltext=white]
\verbatimfont{\codefont}
\begin{verbatim}
 10 SPRITE 1,1,2,,,,1  :REM TURN SPRITE 1 ON (FG = 2)
 20 SPRCOLOR 4,5       :REM MC1 = 4, MC2 = 5
\end{verbatim}
\end{tcolorbox}
\end{description}

% ******
% SPRITE
% ******

\newpage
\subsection{SPRITE}
\begin{description}[leftmargin=2cm,style=nextline]
\index{SPRITE}
\index{BASIC 65 Commands!SPRITE}
\item [Token:] \$FE \$07
\item [Format:] {\bf SPRITE CLR} \\
                {\bf SPRITE LOAD filename [,D drive] [,U unit]} \\
                {\bf SPRITE SAVE filename [,D drive] [,U unit]} \\
                {\bf SPRITE no [switch, colour, prio, expx, expy, mode]}
\item [Usage:]  {\bf SPRITE CLR} clears all sprite data and sets all pointers
                and attributes to default values.

                {\bf SPRITE LOAD } loads sprite data from {\bf filename}
                to sprite memory.

                {\bf SPRITE SAVE } saves sprite data from
                sprite memory to {\bf filename}.

                \filenamedefinition

                The last form switches a sprite on or off and sets its attributes.

                {\bf no} sprite number

                {\bf switch} 1:ON, 0:OFF

                {\bf colour} sprite foreground colour

                {\bf prio} sprite(1) or screen(0) priority

                {\bf expx} 1:sprite X expansion

                {\bf expy} 1:sprite Y expansion

                {\bf mode} 1:multi colour sprite

\item [Remarks:] The command {\bf SPRCOLOR} must be used to set
                additional colours
                for multi colour sprites (mode = 1)

\item [Example:] Using {\bf SPRITE}:
\begin{tcolorbox}[colback=black,coltext=white]
\verbatimfont{\codefont}
\begin{verbatim}
2290 CLR:SCNCLR:SPRITE CLR
2300 SPRITE LOAD "DEMOSPRITES1"
2320 FORI=0TO7: C=I: IFC=6THENC=8
2330 MOVSPR I, 60+30*I,0 TO 60+30*I,65+20*I, 3:SPRITE I,1,C,,1,1:NEXT: SLEEP3
2340 FORI=0TO7: SPRITE I,,,,0,0 :NEXT: SLEEP3: SPRITE CLR
2350 FORI=0TO7: MOVSPR I,45*I#5 :NEXT: FORI=0TO7: SPRITE I,1: NEXT
2360 FORI=0TO7:X=60+30*I:Y=65+20*I:DO
2370 LOOPUNTIL(X=RSPPOS(I,.))AND(Y=RSPPOS(I,1)):MOVSPRI,.#.:NEXT
\end{verbatim}
\end{tcolorbox}
\end{description}

% ******
% SPRSAV
% ******

\newpage
\subsection{SPRSAV}
\index{SPRSAV}
\index{BASIC 65 Commands!SPRSAV}
\begin{description}[leftmargin=2cm,style=nextline]
\item [Token:] \$FE \$16
\item [Format:] {\bf SPRSAV source, destination}
\item [Usage:]  Copies sprite data.

                {\bf source} sprite number or string variable.

                {\bf destination} sprite number or string variable.

\item [Remarks:] Both, source and destination can be either
                a sprite number or a string variable.
                But they must not be both a string variable.
                A simple string assignment can be used for such
                cases.

                This command can be used with the basic form of sprites
                (C64 compatible) only. These sprites have a size of 64 bytes,
                the length of the strings is 67.

                The extended sprites and the variable height sprites
                cannot be used with this command.

\item [Example:] Using {\bf SPRSAV}:
\begin{tcolorbox}[colback=black,coltext=white]
\verbatimfont{\codefont}
\begin{verbatim}
10 BLOAD "SPRITEDATA",P1600    :REM LOAD DATA FOR SPRITE 1
20 SPRITE 1,1                  :REM TURN SPRITE 1 ON
30 SPRSAV 1,2                  :REM COPY SPRITE 1 DATA TO 2
40 SPRITE 2,1                  :REM TURN SPRITE 2 ON
50 SPRSAV 1,A$                 :REM SAVE SPRITE 1 DATA IN STRING
\end{verbatim}
\end{tcolorbox}
\end{description}

% ***
% SQR
% ***

\newpage
\subsection{SQR}
\index{SQR}
\index{BASIC 65 Functions!SQR}
\begin{description}[leftmargin=2cm,style=nextline]
\item [Token:] \$BA
\item [Format:] {\bf SQR(numeric expression)}
\item [Usage:] The {\bf SQR} function returns the square root
               of the argument.

\item [Remarks:] The argument must not be negative.
\item [Example:] Using {\bf SQR}
\begin{tcolorbox}[colback=black,coltext=white]
\verbatimfont{\codefont}
\begin{verbatim}
  PRINT SQR(2)
   1.41421356
\end{verbatim}
\end{tcolorbox}
\end{description}

% **
% ST
% **

\newpage
\subsection{ST}
\index{ST}
\index{BASIC 65 System Variables!ST}
\begin{description}[leftmargin=2cm,style=nextline]
\item [Format:] {\bf ST} is a reserved system variable.
\item [Usage:]  {\bf ST} holds the status of the last input/output operation.
                ST is set to zero, if there was no error, otherwise
                it is set to a device dependent error code.

\item [Example:] Using {\bf ST}
\begin{tcolorbox}[colback=black,coltext=white]
\verbatimfont{\codefont}
\begin{verbatim}
100 MX=100:DIM T$(MX)         :REM DATA ARRAY
110 DOPEN#1,"DATA"            :REM OPEN FILE
120 IF DS THEN PRINT"COULD NOT OPEN":STOP
130 LINE INPUT#1,T$(N):N=N+1  :REM READ ONE RECORD
140 IF N>MX THEN PRINT "TOO MANY DATA":GOTO 160
150 IF ST=0 THEN 130          :REM ST = 64 FOR END-OF-FILE
160 DCLOSE#1
170 PRINT "READ";N;" RECORDS"
\end{verbatim}
\end{tcolorbox}
\end{description}

% ****
% STEP
% ****

\newpage
\subsection{STEP}
\index{STEP}
\index{BASIC 65 Commands!STEP}
\begin{description}[leftmargin=2cm,style=nextline]
\item [Token:] \$A9
\item [Format:] {\bf FOR index=start TO end [STEP step] ... NEXT [index]}
\item [Usage:] The {\bf STEP} keyword is an optional part of a
               {\bf FOR} loop.

               The {\bf index} variable may be incremented or decremented
               by a constant value on each iteration. The default
               is to increment the variable by 1.
               The index variable must be a real variable.

               The {\bf start} value is used to initialise the index.

               The {\bf end} value is used at the end of the loop
               and controls, whether the next iteration will be started
               or the loop exited.

               The {\bf step} value defines the change applied to
               to the index variable at the end of the loop.
               Positive step values increment it, while negative values
               decrement it. It defaults to 1.0 if not specified.

\item [Remarks:] For positive increments {\bf end} must be greater
               or equal than {\bf start}, for negative increments
               {\bf end} must be less or equal than {\bf start}.

               It is bad programming style to change the value
               of the index variable inside the loop or to
               jump into or out of the loop body with {\bf GOTO}.

\item [Example:] Using {\bf STEP}
\begin{tcolorbox}[colback=black,coltext=white]
\verbatimfont{\codefont}
\begin{verbatim}
10 FOR D=0 TO 360 STEP 30
20 R = D * ~ / 180
30 PRINT D;R;SIN(R);COS(R);TAN(R)
40 NEXT D
\end{verbatim}
\end{tcolorbox}
\end{description}

% ****
% STOP
% ****

\newpage
\subsection{STOP}
\index{STOP}
\index{BASIC 65 Commands!}
\begin{description}[leftmargin=2cm,style=nextline]
\item [Token:] \$90
\item [Format:] {\bf STOP}
\item [Usage:] Stops the execution
               of the BASIC program.
               A message tells the line number of the break.
               The {\bf READY.} prompt
               appears and the computer goes into direct mode
               waiting for keyboard input.
               The program execution can be resumed with the command
               {\bf CONT}.

\item [Remarks:]
               All variable definitions are still valid after {\bf STOP}.
               They may be inspected or altered and the
               program may be continued with the {\bf CONT}
               statement. Every editing of the program source
               makes continuation impossible, however.

\item [Example:] Using {\bf STOP}
\begin{tcolorbox}[colback=black,coltext=white]
\verbatimfont{\codefont}
\begin{verbatim}
10 IF V < 0 THEN STOP : REM NEGATIVE NUMBERS STOP THE PROGRAM
20 PRINT SQR(V)       : REM PRINT SQUARE ROOT
\end{verbatim}
\end{tcolorbox}
\end{description}

% ****
% STR\$
% ****

\newpage
\subsection{STR\$}
\index{STR\$}
\index{BASIC 65 Functions!STR\$}
\begin{description}[leftmargin=2cm,style=nextline]
\item [Token:] \$C4
\item [Format:] {\bf STR\$(numeric expression)}
\item [Usage:] Returns a string
               containing the formatted value of the argument,
               as if it were printed to the string.

\item [Example:] Using {\bf STR\$}:
\begin{tcolorbox}[colback=black,coltext=white]
\verbatimfont{\codefont}
\begin{verbatim}
A$ = "THE VALUE OF PI IS " + STR$(~)
PRINT A$
THE VALUE OF PI IS 3.14159265
\end{verbatim}
\end{tcolorbox}
\end{description}

% ***
% SYS
% ***

\newpage
\subsection{SYS}
\index{SYS}
\index{BASIC 65 Commands!SYS}
\begin{description}[leftmargin=2cm,style=nextline]
\item [Token:] \$9E
\item [Format:] {\bf SYS address [, areg, xreg, yreg, zreg, sreg]}
\item [Usage:]  Calls a machine language subroutine.
                This can be a ROM resident kernel or BASIC subroutine
                or a routine in RAM, which was loaded or poked
                to RAM before.

               The CPU registers are loaded with the arguments,
               if specified. Then a subroutine call {\bf JSR address}
               is performed. The called routine should exit with
               a {\bf RTS} instruction. Then the register contents
               will be saved and the execution of the BASIC program
               continues.

               {\bf address} start address of the subroutine.

               {\bf areg} variable gets accumulator value.

               {\bf xreg} variable gets X register value.

               {\bf yreg} variable gets Y register value.

               {\bf zreg} variable gets Z register value.

               {\bf sreg} variable gets status register value.

                 The {\bf SYS} command uses the current bank
                 as set with the {\bf BANK} command.

\item [Remarks:] The register values after a {\bf SYS} call are stored
                 in system memory. This enables the command
                 {\bf RREG} to retrieve these values.

\item [Remarks:] The system leaves the memory setup in a somewhat
  strange state, which may or may not be a bug in BASIC 65.
  If you want to write an assembly routine that can
  access an entire memory bank, but with IO mapped, you need to set
  the CPU register \$01, like on the C64, and then also use the 4510's
  MAP instruction to set the memory map.  For BANK 0, you could use
  the following sequence:

\newpage
\begin{tcolorbox}[colback=black,coltext=white]
\verbatimfont{\codefont}
\begin{verbatim}
  ; Disable interrupts, because the C65 ROM won't be visible to
  ; handle them.
  SEI
  ; Make IO visible
  LDA #$37
  STA $01
  ; Prepare for MAP operation that resets memory map to BANK 0
  LDA #$00
  TAX
  TAY
  TAZ
  MAP
  ; End MAPing sequence
  NOP
  ; Now comes your routine!
loop:
  INC $D020
  JMP loop
\end{verbatim}
\end{tcolorbox}

\item [Remarks:] You can alternatively use BANK 128, and place your
  routine in the lower-half of RAM, e.g., in the unallocated memory
  area at \$1600 -- \$1FFF

\item [Remarks:] The RREG command can be useful for reading the
  register values when your routine completes.


\item [Example:] Using {\bf SYS}:
\begin{tcolorbox}[colback=black,coltext=white]
\verbatimfont{\codefont}
\begin{verbatim}
 10 BANK 128
 20 BLOAD "ML PROG",8192
 30 SYS 8192
 40 RREG A,X,Y,Z,S
 50 PRINT "REGISTER:";A;X;Y;Z;S
\end{verbatim}
\end{tcolorbox}

\end{description}

% ***
% TAB
% ***

\newpage
\subsection{TAB}
\index{TAB}
\index{BASIC 65 Functions!TAB}
\begin{description}[leftmargin=2cm,style=nextline]
\item [Token:] \$A3
\item [Format:] {\bf TAB(column)}
\item [Usage:] Positions the cursor at {\bf column}. \\
               This is only done, if the target column is right
               of the current cursor column, otherwise nothing
               happens. The column count starts with 0 for the
               left most column.

\item [Remarks:] This function must not be confused with the
               {\bf TAB} key, which advances the cursor to the next
               tab-stop.

\item [Example:] Using {\bf TAB}
\begin{tcolorbox}[colback=black,coltext=white]
\verbatimfont{\codefont}
\begin{verbatim}
10 FOR I=1 TO 5
20 READ A$
30 PRINT "* " A$ TAB(10) " *"
40 NEXT I
50 END
60 DATA ONE,TWO,THREE,FOUR,FIVE

RUN
* ONE      *
* TWO      *
* THREE    *
* FOUR     *
* FIVE     *
\end{verbatim}
\end{tcolorbox}
\end{description}

% ***
% TAN
% ***

\newpage
\subsection{TAN}
\index{TAN}
\index{BASIC 65 Functions!TAN}
\begin{description}[leftmargin=2cm,style=nextline]
\item [Token:] \$C0
\item [Format:] {\bf TAN(numeric expression)}
\item [Usage:] Returns the tangent of the
               argument.
               The argument is expected in units of {\bf [radians]}.

\item [Remarks:] An argument in units of {\bf [degrees]}
                 can be converted to {\bf [radians]}
               by multiplication with $\pi/180$.
\item [Example:] Using {\bf TAN}
\begin{tcolorbox}[colback=black,coltext=white]
\verbatimfont{\codefont}
\begin{verbatim}
  PRINT TAN(0.7)
   .84228838

  X=45:PRINT TAN(X * ~ / 180)
   .999999999
\end{verbatim}
\end{tcolorbox}
\end{description}

% *****
% TEMPO
% *****

\newpage
\subsection{TEMPO}
\index{TEMPO}
\index{BASIC 65 Commands!TEMPO}
\begin{description}[leftmargin=2cm,style=nextline]
\item [Token:] \$FE \$05
\item [Format:] {\bf TEMPO speed}
\item [Usage:] Sets the playback speed for the {\bf PLAY} command.

<<<<<<< HEAD
               {\bf speed} = 1 to 255.
=======
               {\bf speed} 1-255.
>>>>>>> 04c5573e

               The duration of a whole note is computed with
               $ duration = 24 / speed $.

\item [Example:] Using {\bf TEMPO}
\begin{tcolorbox}[colback=black,coltext=white]
\verbatimfont{\codefont}
\begin{verbatim}
10 ENVELOPE 9,10,5,10,5,2,4000:PLAY "T9"
20 VOL 8
30 TEMPO 24      :REM PLAY EACH NOTE FOR ONE SECOND
40 PLAY "C D E F G A B"
50 PLAY "U5 V1 C D E F G A B"
\end{verbatim}
\end{tcolorbox}
\end{description}

% ****
% THEN
% ****

\newpage
\subsection{THEN}
\index{THEN}
\index{BASIC 65 Commands!THEN}
\begin{description}[leftmargin=2cm,style=nextline]
\item [Token:] \$A7
\item [Format:] {\bf IF expression THEN true clause ELSE false clause}
\item [Usage:] The {\bf THEN} keyword is part of an {\bf IF}
               statement.

               {\bf expression} is a logical or numeric expression.
               A numerical expression is evaluated as {\bf FALSE}
               if the value is zero and {\bf TRUE} for any non-zero
               value.

               {\bf true clause} are one or more statements starting
               directly after {\bf THEN} on the same line.
               A linenumber after {\bf THEN} performs a
               {\bf GOTO} to that line.

               {\bf false clause} are one or more statements starting
               directly after {\bf ELSE} on the same line.
               A linenumber after {\bf ELSE} performs a
               {\bf GOTO} to that line.

\item [Remarks:]
               The standard {\bf IF ... THEN ... ELSE} structure
               is restricted to a single line. But the {\bf true clause}
               or {\bf false clause} may be expanded to several lines
               using a compound statement bracketed with the keywords
               {\bf BEGIN} and {\bf BEND}.
\item [Example:]
                Using {\bf THEN}
\begin{tcolorbox}[colback=black,coltext=white]
\verbatimfont{\codefont}
\begin{verbatim}
1 REM THEN
10 RED$=CHR$(28) : BLACK$=CHR$(144) : WHITE$=CHR$(5)
20 INPUT "ENTER A NUMBER";V
30 IF V<0 THEN PRINT RED$; : ELSE PRINT BLACK$;
40 PRINT V : REM PRINT NEGATIVE NUMBERS IN RED
50 PRINT WHITE$
60 INPUT "END PROGRAM: (Y/N)"; A$
70 IF A$="Y" THEN END
80 IF A$="N" THEN 20 : ELSE 60
\end{verbatim}
\end{tcolorbox}
\end{description}

% **
% TI
% **

\newpage
\subsection{TI}
\index{TI}
\index{BASIC 65 System Variables!TI}
\begin{description}[leftmargin=2cm,style=nextline]
\item [Format:] {\bf TI} is a reserved system variable.
\item [Usage:]  {\bf TI} is a high precision timer with
                the unit seconds and the
                resolution of 1 micro second.

                It is started or reset with the command
                {\bf CLR TI} and can be accessed like any
                other variable in expressions.

\item [Example:] Using {\bf TI}
\begin{tcolorbox}[colback=black,coltext=white]
\verbatimfont{\codefont}
\begin{verbatim}
100 CLR TI                 :REM START TIMER
110 FOR I%=1 TO 10000:NEXT :REM DO SOMETHING
120 ET = TI                :REM STORE ELAPSED TIME IN ET
130 PRINT "EXECUTION TIME:";ET;" SECONDS"
\end{verbatim}
\end{tcolorbox}
\end{description}

% ****
% TI\$
% ****

\newpage
\subsection{TI\$}
\index{TI\$}
\index{BASIC 65 System Variables!TI\$}
\begin{description}[leftmargin=2cm,style=nextline]
\item [Format:] {\bf TI\$} is a reserved system variable.
\item [Usage:]  {\bf TI\$} holds the time information of the RTC
                (Real Time Clock)
                in text form of the format:
                "hh:mm:ss".
                It is updated on every usage.

                {\bf TI\$} is a read-only variable, that just
                reads the registers of the RTC and puts the values
                formatted into a string.

                The RTC can be set in the CONFIGURE menu.

\item [Remarks:]
                It is possible to access the RTC registers directly
                via PEEK. The start address of the registers is at
                \$FFD7110. For example:

\begin{tcolorbox}[colback=black,coltext=white]
\verbatimfont{\codefont}
\begin{verbatim}
100 REM ****** READ RTC ****** ALL VALUES ARE BCD ENCODED
110 RT = $FFD7110             :REM ADDRESS OF RTC
120 FOR I=0 TO 5              :REM SS,MM,HH,DD,MO,YY
130 T(I)=PEEK(RT+I)           :REM READ REGISTERS
140 NEXT I                    :REM USE ONLY LAST TWO DIGITS
150 T(2) = T(2) AND 127       :REM REMOVE 24H MODE FLAG
160 T(5) = T(5) + $2000       :REM ADD YEAR 2000
170 FOR I=2 TO 0 STEP -1      :REM TIME INFO
180 PRINT USING ">## ";HEX$(T(I));
190 NEXT I
RUN
12 52 36
\end{verbatim}
\end{tcolorbox}

\item [Example:] Using {\bf TI\$}
\begin{tcolorbox}[colback=black,coltext=white]
\verbatimfont{\codefont}
\begin{verbatim}
PRINT DT$;TI$
05-APR-2021 15:10:00
\end{verbatim}
\end{tcolorbox}
\end{description}

% **
% TO
% **

\newpage
\subsection{TO}
\index{TO}
\index{BASIC 65 Commands!TO}
\begin{description}[leftmargin=2cm,style=nextline]
\item [Token:] \$A4
\item [Format:] keyword {\bf TO}
\item [Usage:]  {\bf TO} is a secondary keyword used in
                combination with primary keywords like
                {\bf GO, FOR, BACKUP, BSAVE, CHANGE, CONCAT, COPY,
                RENAME and SET DISK}

\item [Remarks:] The keyword {\bf TO} cannot be used on its own.

\item [Example:] Using {\bf TO}

\begin{tcolorbox}[colback=black,coltext=white]
\verbatimfont{\codefont}
\begin{verbatim}
10 GO TO 1000    :REM AS GOTO 1000
20 GOTO 1000     :REM SHORTER AND FASTER
30 FOR I=1 TO 10 :REM TO IS PART OF THE LOOP
40 PRINT I:NEXT  :REM LOOP END
50 COPY "CODES" TO "BACKUP" :REM COPY SINGLE FILE
\end{verbatim}
\end{tcolorbox}
\end{description}

% ****
% TRAP
% ****

\newpage
\subsection{TRAP}
\index{TRAP}
\index{BASIC 65 Commands!TRAP}
\begin{description}[leftmargin=2cm,style=nextline]
\item [Token:] \$D7
\item [Format:] {\bf TRAP [line number]}
\item [Usage:]  {\bf TRAP} with a valid line number activates the
                BASIC error handler with following consequences:
                In case of an error the BASIC interpreter does not
                stop with an error message, but saves execution
                pointer and line number, places the error number into the
                system variable {\bf ER} and jumps to the line number
                of the TRAP command. The trapping routine can examine
                {\bf ER} and decide, whether to {\bf STOP}
                 or {\bf RESUME} execution.

                {\bf TRAP} with no argument disables the error handler.
                Errors will be handled by the normal system routines.

\item [Example:] Using {\bf TRAP}
\begin{tcolorbox}[colback=black,coltext=white]
\verbatimfont{\codefont}
\begin{verbatim}
 10 TRAP 100
 20 FOR I=1 TO 100
 30 PRINT EXP(I)
 40 NEXT
 50 PRINT "STOPPED FOR I =";I
 60 END
100 PRINT ERR$(ER): RESUME 50
\end{verbatim}
\end{tcolorbox}
\end{description}

% *****
% TROFF
% *****

\newpage
\subsection{TROFF}
\index{TROFF}
\index{BASIC 65 Commands!TROFF}
\begin{description}[leftmargin=2cm,style=nextline]
\item [Token:] \$D9
\item [Format:] {\bf TROFF}
\item [Usage:]  Turns off trace mode (switched on by {\bf TRON}).

\item [Example:] Using {\bf TROFF}
\begin{tcolorbox}[colback=black,coltext=white]
\verbatimfont{\codefont}
\begin{verbatim}
 10 TRON             :REM ACTIVATE TRACE MODE
 20 FOR I=85 TO 100
 30 PRINT I;EXP(I)
 40 NEXT
 50 TROFF            :REM DEACTIVATE TRACE MODE

RUN
[10][20][30] 85  8.22301268E+36
[40][30] 86  2.2352466E+37
[40][30] 87  6.0760302E+37
[40][30] 88  1.65163625E+38
[40][30] 89
?OVERFLOW ERROR IN 30
READY.
\end{verbatim}
\end{tcolorbox}
\end{description}

% ****
% TRON
% ****

\newpage
\subsection{TRON}
\index{TRON}
\index{BASIC 65 Commands!TRON}
\begin{description}[leftmargin=2cm,style=nextline]
\item [Token:] \$D8
\item [Format:] {\bf TRON}
\item [Usage:]  Turns on trace mode.

\item [Example:] Using {\bf TRON}
\begin{tcolorbox}[colback=black,coltext=white]
\verbatimfont{\codefont}
\begin{verbatim}
 10 TRON             :REM ACTIVATE TRACE MODE
 20 FOR I=85 TO 100
 30 PRINT I;EXP(I)
 40 NEXT
 50 TROFF            :REM DEACTIVATE TRACE MODE

RUN
[10][20][30] 85  8.22301268E+36
[40][30] 86  2.2352466E+37
[40][30] 87  6.0760302E+37
[40][30] 88  1.65163625E+38
[40][30] 89
?OVERFLOW ERROR IN 30
READY.
\end{verbatim}
\end{tcolorbox}
\end{description}

% ****
% TYPE
% ****

\newpage
\subsection{TYPE}
\index{TYPE}
\index{BASIC 65 Commands!TYPE}
\begin{description}[leftmargin=2cm,style=nextline]
\item [Token:] \$FE \$27
\item [Format:] {\bf TYPE filename [,D drive] [,U unit] }
\item [Usage:] types the contents of a file containing
      text in PETSCII code.

   \filenamedefinition

   \drivedefinition

   \unitdefinition

\item [Remarks:] This command cannot be used to type
                 BASIC programs. Use {\bf LIST} for programs.
                 {\bf TYPE} can only process {\bf SEQ} or {\bf USR} files
                 containing records of PETSCII text, delimited
                 by the {\bf CR} = CHR\$(13) character.

\item [Example:] Using {\bf TYPE}
\begin{tcolorbox}[colback=black,coltext=white]
\verbatimfont{\codefont}
\begin{verbatim}
  TYPE "README"
  TYPE "README 1ST",U9
\end{verbatim}
\end{tcolorbox}
\end{description}

% *****
% UNTIL
% *****

\newpage
\subsection{UNTIL}
\index{UNTIL}
\index{BASIC 65 Commands!UNTIL}
\begin{description}[leftmargin=2cm,style=nextline]
\item [Token:] \$FC
\item [Format:] {\bf DO} ... {\bf LOOP} \\
                {\bf DO} [ <{\bf UNTIL | WHILE}> <logical expr.>] \\
                . . . statements [{\bf EXIT}] \\
                {\bf LOOP} [ <{\bf UNTIL | WHILE}> <logical expr.>]
\item [Usage:] The {\bf DO} and {\bf LOOP} keywords define
               the start and end of the most versatile BASIC loop.
               Using {\bf DO} and {\bf LOOP} alone, without any
               modifiers creates an infinite loop, that can be left
               by the {\bf EXIT} statement only. The loop can be
               controlled by adding an {\bf UNTIL} or a {\bf WHILE}
               statement after the {\bf DO} or {\bf LOOP}.

\item [Remarks:] {\bf DO} loops may be nested. An {\bf EXIT} statement
               exits the current loop only.
\item [Example:] Using {\bf DO} and {\bf LOOP}.
\begin{tcolorbox}[colback=black,coltext=white]
\verbatimfont{\codefont}
\begin{verbatim}
10 PW$="":DO
20 GET A$:PW$=PW$+A$
30 LOOP UNTIL LEN(PW$)>7 OR A$=CHR$(13)

10 DO : REM WAIT FOR USER DECISION
20 GET A$
30 LOOP UNTIL A$="Y" OR A$="N" OR A$="y" OR A$="n"

10 DO WHILE ABS(EPS) > 0.001
20 GOSUB 2000 : REM ITERATION SUBROUTINE
30 LOOP

10 I%=0 : REM INTEGER LOOP 1-100
20 DO I%=I%+1
30 LOOP WHILE I% < 101
\end{verbatim}
\end{tcolorbox}
\end{description}

% *****
% USING
% *****

\newpage
\subsection{USING}
\index{USING}
\index{BASIC 65 Commands!USING}
\begin{description}[leftmargin=2cm,style=nextline]
\item [Token:] \$FB
\item [Format:] {\bf PRINT [\# channel,] USING format;argument}
\item [Usage:]  Parses the format string and evaluates the argument.
                The argument can be either a string or a numeric value.
                The formatting of the resulting output is directed
                by the format string.

                {\bf channel} : must be opened for output by
                an {\bf OPEN} or {\bf DOPEN} statement.
                If no channel is specified, the output goes to the screen.

                {\bf format} : A string variable or a string constant
                which defines the rules for formatting.

                {\bf numeric argument} :
                The numeric formatting can be done in either
                CBM style providing a pattern like
                {\ttfamily "\#\#\#.\#\#"}
                or in C style using width.precision specifier like
                {\ttfamily \%3D \%7.2F \%4X } for example.

                If the argument does not fit into the format
                e.g. trying to print a 4 digit varaible into "\#\#\#"
                a series of asterisks fills the format character.

                {\bf string argument} : The string may consist of printable
                characters and control codes. Printable characters
                are printed to the cursor position, while control
                codes are executed.
                The number of '\#' characters sets the width of the output.
                If the first character of the format string
                is a '=' sign, the argument string is centered within
                the width.
                If the first character of the format string
                is a '>' sign, the argument string is right justified within
                the width.

\item [Remarks:] The format string is applied for one argument only.
                 But it is possible to append more than one
                 USING format;argument sequence.


\newpage
\item [Example:] Using {\bf PRINT\# USING}

\begin{tcolorbox}[colback=black,coltext=white]
\verbatimfont{\codefont}
\begin{verbatim}
PRINT USING "##.##";~, USING " [%6.4F] ";SQR(2)
 3.14 [1.4142]

PRINT USING " < # # # > ";12*31
 < 3 7 2 >

PRINT USING "###"; "ABCDE"
ABC

PRINT USING ">###"; "ABCDE"
CDE

PRINT USING "ADDRESS:$%4X";65000
ADDRESS:$FDE8

A$="###,###,###.#":PRINT USING A$;1E8/3
 33,333,333.3
\end{verbatim}
\end{tcolorbox}
\end{description}

% ***
% USR
% ***

\newpage
\subsection{USR}
\index{USR}
\index{BASIC 65 Functions!USR}
\begin{description}[leftmargin=2cm,style=nextline]
\item [Token:] \$B7
\item [Format:] {\bf USR(numeric expression)}
\item [Usage:]  Using the function {\bf USR(X)} in a numeric
                expression, puts the argument into the
                floating point accumulator 1 and jumps to the
                address \$02F7 expecting the address of the
                machine language user routine in \$02F8 - \$02F9.
                After executing the user routine, BASIC returns
                the contents of the floating point accumulator 1,
                which should be set by the user routine..

\item [Remarks:] Banks 0-127 give access to RAM or ROM banks.
                 Banks > 127 are used to access I/O and SYSTEM
                 like VIC, SID, FDC, etc.
\item [Example:] Using {\bf USR}

\begin{tcolorbox}[colback=black,coltext=white]
\verbatimfont{\codefont}
\begin{verbatim}
 10 UX = DEC("7F00")             :REM ADDRESS OF USER ROUTINE
 20 BANK 128                     :REM SELECT SYSTEM BANK
 30 BLOAD "ML-PROG",P(UX)        :REM LOAD USER ROUTINE
 40 POKE (DEC("2F8")),UX AND 255 :REM USR JUMP TARGET LOW
 50 POKE (DEC("2F9")),UX / 256   :REM USR JUMP TARGET HIGH
 60 PRINT USR(~)                 :REM PRINT RESULT FOR ARGUMENT PI
\end{verbatim}
\end{tcolorbox}
\end{description}

% ***
% VAL
% ***

\newpage
\subsection{VAL}
\index{VAL}
\index{BASIC 65 Functions!VAL}
\begin{description}[leftmargin=2cm,style=nextline]
\item [Token:] \$C5
\item [Format:] {\bf VAL(string expression)}
\item [Usage:] Converts a string to a floating point value.

               This function acts like reading from a string.

\item [Remarks:] A string containing not a valid number
                 will not produce an error but return 0 as result.

\item [Example:] Using {\bf VAL}
\begin{tcolorbox}[colback=black,coltext=white]
\verbatimfont{\codefont}
\begin{verbatim}
 PRINT VAL("78E2")
 7800

 PRINT VAL("7+5")
 7

 PRINT VAL("1.256")
 1.256

 PRINT VAL("$FFFF")
 0
\end{verbatim}
\end{tcolorbox}
\end{description}

% ******
% VERIFY
% ******

\newpage
\subsection{VERIFY}
\index{VERIFY}
\index{BASIC 65 Commands!VERIFY}
\begin{description}[leftmargin=2cm,style=nextline]
\item [Token:] \$95
\item [Format:] {\bf VERIFY filename [,unit [,binflag]] }
\item [Usage:]
   This command is obsolete in BASIC-65, where the commands
   {\bf DVERIFY} and {\bf BVERIFY} are better alternatives.

   {\bf VERIFY} with no {\bf binflag} compares a BASIC program
   in memory with a disk file of type {\bf PRG}.
   It does the same as {\bf DVERIFY}, but with a different syntax.

   {\bf VERIFY} with {\bf binflag} compares a binary file
   in memory with a disk file of type {\bf PRG}.
   It does the same as {\bf BVERIFY}, but with a different syntax.

   {\bf filename} is either a quoted string, e.g. {\bf "prog"} or
   a string expression.

   \unitdefinition

\item [Remarks:]
   {\bf VERIFY} can only test for equality. It gives no information
   about the number or position of different valued bytes.
   The command exits either with the message {\bf OK}
   or with {\bf VERIFY ERROR}.

\item [Example:] Using {\bf VERIFY}
\begin{tcolorbox}[colback=black,coltext=white]
\verbatimfont{\codefont}
\begin{verbatim}
  VERIFY "ADVENTURE"
  VERIFY "ZORK-I",9
  VERIFY "1:DUNGEON",10
\end{verbatim}
\end{tcolorbox}
\end{description}

% ********
% VIEWPORT
% ********

\newpage
\subsection{VIEWPORT}
\index{VIEWPORT}
\index{BASIC 65 Commands!VIEWPORT}
\begin{description}[leftmargin=2cm,style=nextline]
\item [Token:] \$FE \$31
\item [Format:] {\bf VIEWPORT <CLR|DEF> X, Y, DX, DY}
\item [Usage:]
   {\bf VIEWPORT} must be followed either by the keyword
   {\bf CLR} or {\bf DEF} and four integer parameters.

\item [Remarks:]
   The purpose of this command is currently not known
   and has to be determined.

\item [Example:] Using {\bf VIEWPORT}
\begin{tcolorbox}[colback=black,coltext=white]
\verbatimfont{\codefont}
\begin{verbatim}
  VIEWPORT CLR 0,0,2,2
  VIEWPORT DEF 0,0,2,2
\end{verbatim}
\end{tcolorbox}
\end{description}

% ***
% VOL
% ***

\newpage
\subsection{VOL}
\index{VOL}
\index{BASIC 65 Commands!VOL}
\begin{description}[leftmargin=2cm,style=nextline]
\item [Token:] \$DB
\item [Format:] {\bf VOL volume}
\item [Usage:] Sets the volume for sound output with
               {\bf SOUND} or {\bf PLAY}.

<<<<<<< HEAD
               {\bf volume} = 0 (off) to 15 (loudest).
=======
               {\bf volume} 0 (off) -> 15 (loudest).
>>>>>>> 04c5573e

\item [Remarks:] This volume setting affects all voices.

\item [Example:] Using {\bf VOL}
\begin{tcolorbox}[colback=black,coltext=white]
\verbatimfont{\codefont}
\begin{verbatim}
10 ENVELOPE 9,10,5,10,5,2,4000:PLAY "T9"
20 VOL 8
30 TEMPO 100
40 PLAY "C D E F G A B"
50 PLAY "U5 V1 C D E F G A B"
\end{verbatim}
\end{tcolorbox}
\end{description}

% ****
% WAIT
% ****

\newpage
\subsection{WAIT}
\index{WAIT}
\index{BASIC 65 Commands!WAIT}
\begin{description}[leftmargin=2cm,style=nextline]
\item [Token:] \$92
\item [Format:] {\bf WAIT address, andmask [, xormask]}
\item [Usage:] Pauses the BASIC program until a requested
               bit pattern is read from the given address.

               {\bf address} the address at the current memory
               bank, which is read.

               {\bf andmask} and mask applied.

               {\bf xormask} xor mask applied.

               {\bf WAIT} reads the byte value from {\bf address}
               and applies the masks: \\
               result = PEEK(address) AND andmask XOR xormask

               The pause ends if the result is nonzero, otherwise
               the reading is repeated. This may hang the computer
               infinitely, if the condition is never met.

\item [Remarks:] This command is typically used to examine hardware
               registers or system variables
               and wait for an event, e.g. joystick event,
               mouse event, keyboard press or a special raster line.

\item [Example:] Using {\bf WAIT}
\begin{tcolorbox}[colback=black,coltext=white]
\verbatimfont{\codefont}
\begin{verbatim}
10 BANK 128
20 WAIT 211,1            :REM WAIT FOR SHIFT KEY BEING PRESSED
\end{verbatim}
\end{tcolorbox}
\end{description}

% *****
% WHILE
% *****

\newpage
\subsection{WHILE}
\index{WHILE}
\index{BASIC 65 Commands!WHILE}
\begin{description}[leftmargin=2cm,style=nextline]
\item [Token:] \$ED
\item [Format:] {\bf DO} ... {\bf LOOP} \\
                {\bf DO} [ <{\bf UNTIL | WHILE}> <logical expr.>] \\
                . . . statements [{\bf EXIT}] \\
                {\bf LOOP} [ <{\bf UNTIL | WHILE}> <logical expr.>]
\item [Usage:] The {\bf DO} and {\bf LOOP} keywords define
               the start and end of the most versatile BASIC loop.
               Using {\bf DO} and {\bf LOOP} alone, without any
               modifiers creates an infinite loop, that can be left
               by the {\bf EXIT} statement only. The loop can be
               controlled by adding an {\bf UNTIL} or a {\bf WHILE}
               statement after the {\bf DO} or {\bf LOOP}.

\item [Remarks:] {\bf DO} loops may be nested. An {\bf EXIT} statement
               exits the current loop only.
\item [Example:] Using {\bf DO} and {\bf LOOP}
\begin{tcolorbox}[colback=black,coltext=white]
\verbatimfont{\codefont}
\begin{verbatim}
10 PW$="":DO
20 GET A$:PW$=PW$+A$
30 LOOP UNTIL LEN(PW$)>7 OR A$=CHR$(13)

10 DO : REM WAIT FOR USER DECISION
20 GET A$
30 LOOP UNTIL A$="Y" OR A$="N" OR A$="y" OR A$="n"

10 DO WHILE ABS(EPS) > 0.001
20 GOSUB 2000 : REM ITERATION SUBROUTINE
30 LOOP

10 I%=0 : REM INTEGER LOOP 1-100
20 DO I%=I%+1
30 LOOP WHILE I% < 101
\end{verbatim}
\end{tcolorbox}
\end{description}

% ******
% WINDOW
% ******

\newpage
\subsection{WINDOW}
\index{WINDOW}
\index{BASIC 65 Commands!WINDOW}
\begin{description}[leftmargin=2cm,style=nextline]
\item [Token:] \$FE \$1A
\item [Format:] {\bf WINDOW left, top, right, bottom [,clear]}
\item [Usage:] Sets the text screen window.

                 {\bf left} = left column

                 {\bf top} top row

                 {\bf right} right column

                 {\bf bottom} bottom row

                 {\bf clear} clear text window flag

                 The row values count from 0 to 24.

                 The column values count from 0 to 79 or 39
                 depending on the screen mode.

\item [Remarks:] There can be only one window on the screen.
                 Striking the HOME key twice or printing
                 CHR\$(19)CHR\$(19) will reset the window
                 to the default full screen.

\item [Example:] Using {\bf WINDOW}
\begin{tcolorbox}[colback=black,coltext=white]
\verbatimfont{\codefont}
\begin{verbatim}
10 WINDOW 0,1,79,24      :REM SCREEN WITHOUT TOP ROW
20 WINDOW 0,0,79,24,1    :REM FULL SCREEN WINDOW CLEARED
30 WINDOW 0,12,79,24     :REM LOWER HALF OF SCREEN
40 WINDOW 20,5,59,15     :REM SMALL CENTRED WINDOW
\end{verbatim}
\end{tcolorbox}
\end{description}

% ***
% XOR
% ***

\newpage
\subsection{XOR}
\index{XOR}
\index{BASIC 65 Operators!XOR}
\begin{description}[leftmargin=2cm,style=nextline]
\item [Token:] \$E9
\item [Format:] operand {\bf XOR} operand
\item [Usage:]  The Boolean {\bf XOR} operator performs a bit-wise
                logical exclusive OR operation on two 16-bit values.
                Integer operands are used as they are.
                Real operands are converted to a signed 16-bit integer.
                Logical operands are converted to 16-bit integer
                using \$FFFF, decimal -1 for TRUE
                and \$0000, decimal 0, for FALSE.

   \begin{verbatim}
      0 XOR 0  ->  0
      0 XOR 1  ->  1
      1 XOR 0  ->  1
      1 XOR 1  ->  0
   \end{verbatim}

\item [Remarks:] The result is of type integer.
                 If the result is used in a logical context,
                 the value of 0 is regarded as FALSE,
                 all other, nonzero values are regarded as TRUE.
\item [Example:] Using {\bf XOR}

\begin{tcolorbox}[colback=black,coltext=white]
\verbatimfont{\codefont}
\begin{verbatim}
FOR I = 0 TO 8: PRINT I XOR 5;: NEXT I
 5  4  7  6  1  0  3  2  13
\end{verbatim}
\end{tcolorbox}
\end{description}
<|MERGE_RESOLUTION|>--- conflicted
+++ resolved
@@ -3086,17 +3086,6 @@
                the parameters for the synthesis of a musical
                instrument.
 
-<<<<<<< HEAD
-      {\bf n} = envelope slot (0-9)
-
-      {\bf attack} = attack rate (0-15)
-
-      {\bf decay} = decay rate (0-15)
-
-      {\bf sustain} = sustain rate (0-15)
-
-      {\bf release} = release rate (0-15)
-=======
       {\bf n} envelope slot (0-9).
 
       {\bf attack} attack rate (0-15).
@@ -3106,15 +3095,10 @@
       {\bf sustain} sustain rate (0-15).
 
       {\bf release} release rate (0-15).
->>>>>>> 04c5573e
 
       {\bf waveform} 0:triangle, 1:sawtooth, 2:square/pulse, 3:noise, 4:ring modulation.
 
-<<<<<<< HEAD
-      {\bf pw} = pulse width (0-4095) for waveform = pulse.
-=======
       {\bf pw} pulse width (0-4095) for waveform.
->>>>>>> 04c5573e
 
                There are 10 slots for storing melodies,
                preset with following values:
@@ -3390,11 +3374,7 @@
 
       {\bf sid} 1 : right SID, 2 : left SID
 
-<<<<<<< HEAD
-      {\bf freq} = filter cut off frequency (0-2047)
-=======
       {\bf freq} filter cut off frequency (0 -> 2047)
->>>>>>> 04c5573e
 
       {\bf lp} low pass filter (0:off, 1:on)
 
@@ -3402,11 +3382,7 @@
 
       {\bf hp} high pass filter (0:off, 1:on)
 
-<<<<<<< HEAD
-      {\bf resonance} = resonance (0-15)
-=======
       {\bf resonance} resonance (0 -> 15)
->>>>>>> 04c5573e
 
 \item [Remarks:] Missing parameter keep their current value.
                  The effective filter is the sum of
@@ -4740,11 +4716,7 @@
 
                {\bf string} a string expression
 
-<<<<<<< HEAD
-               {\bf n} = a numeric expression (0-255)
-=======
                {\bf n} a numeric expression (0 -> 255)
->>>>>>> 04c5573e
 
 \item [Remarks:] Empty strings and zero lengths are legal values.
 
@@ -5299,15 +5271,9 @@
 
                {\bf string} a string expression
 
-<<<<<<< HEAD
-               {\bf index} = start index (0-255)
-
-               {\bf n} = length of sub-string (0-255)
-=======
                {\bf index} start index (0 -> 255)
 
                {\bf n} length of sub-string (0 -> 255)
->>>>>>> 04c5573e
 
 \item [Remarks:] Empty strings and zero lengths are legal values.
 
@@ -5932,23 +5898,10 @@
                 {\bf PALETTE RESTORE} resets the system palette to
                 the default values.
 
-<<<<<<< HEAD
-                {\bf screen} = screen number 0-3.
-=======
                 {\bf screen} screen number 0 -> 3.
->>>>>>> 04c5573e
 
                 {\bf COLOR} keyword for changing system palette.
 
-<<<<<<< HEAD
-                {\bf colour} = index to palette 0-255.
-
-                {\bf red} = red intensity 0-15.
-
-                {\bf green} = green intensity 0-15.
-
-                {\bf blue} = blue intensity 0-15.
-=======
                 {\bf colour} index to palette 0 -> 255.
 
                 {\bf red} red intensity 0 -> 15.
@@ -5956,7 +5909,6 @@
                 {\bf green} green intensity 0 -> 15.
 
                 {\bf blue} blue intensity 0 -> 15.
->>>>>>> 04c5573e
 
 \item [Example:] Using {\bf PALETTE}
 
@@ -6067,11 +6019,7 @@
 \item [Format:] {\bf PEN [pen,] colour}
 \item [Usage:]  Sets the colour for the graphic pen.
 
-<<<<<<< HEAD
-                {\bf pen} = pen number ( 0-2 )
-=======
                 {\bf pen} pen number ( 0 -> 2 )
->>>>>>> 04c5573e
 
                 pen 0 : drawing pen (default, if only single parameter provided) \\
                 pen 1 : off bits in jam2 mode \\
@@ -6492,11 +6440,7 @@
 \item [Format:] {\bf POT(paddle)}
 \item [Usage:]  Returns the position of a paddle.
 
-<<<<<<< HEAD
-                {\bf paddle} = paddle number 1-4.
-=======
                 {\bf paddle} paddle number 1 -> 4.
->>>>>>> 04c5573e
 
                 The low byte of the return value is the
                 paddle value
@@ -6906,11 +6850,7 @@
 
                 {\bf lfn} {\bf l}ogical {\bf f}ile {\bf n}umber
 
-<<<<<<< HEAD
-                {\bf record} = target record ( 1-65535 ).
-=======
                 {\bf record} target record ( 1 -> 65535 ).
->>>>>>> 04c5573e
 
                 {\bf byte} byte position in record.
 
@@ -7289,11 +7229,7 @@
 
                {\bf string} a string expression
 
-<<<<<<< HEAD
-               {\bf n} = a numeric expression (0-255)
-=======
                {\bf n} a numeric expression (0 -> 255)
->>>>>>> 04c5573e
 
 \item [Remarks:] Empty strings and zero lengths are legal values.
 
@@ -7658,11 +7594,7 @@
 
                 {\bf n} 0 : turned on (0 or 1).
 
-<<<<<<< HEAD
-                {\bf n} = 1 : foreground colour (0-15)
-=======
                 {\bf n} 1 : foreground colour (0 -> 15)
->>>>>>> 04c5573e
 
                 {\bf n} 2 : background priority (0 or 1).
 
@@ -8226,40 +8158,22 @@
 
 \item [Usage:] plays a sound effect.
 
-<<<<<<< HEAD
-               {\bf voice} = voice number ( 1-6 ).
-
-               {\bf freq} = frequency ( 0-65535 ).
-
-               {\bf dur} = duration ( 0-32767) .
-=======
                {\bf voice} voice number ( 1 -> 6 ).
 
                {\bf freq} frequency ( 0 -> 65535 ).
 
                {\bf dur} duration ( 0 -> 32767) .
->>>>>>> 04c5573e
 
                {\bf dir} direction (0:up, 1:down, 2:oscillate).
 
-<<<<<<< HEAD
-               {\bf min} = minimum frequency ( 0-65535 ).
-
-               {\bf sweep} = sweep range ( 0-65535 ).
-=======
                {\bf min} minimum frequency ( 0 -> 65535 ).
 
                {\bf sweep} sweep range ( 0 -> 65535 ).
->>>>>>> 04c5573e
 
                {\bf wave} waveform (0:triangle, 1:saw, 2:square,
                3:noise).
 
-<<<<<<< HEAD
-               {\bf pulse} = pulse width ( 0-5095 ).
-=======
                {\bf pulse} pulse width ( 0 -> 5095 ).
->>>>>>> 04c5573e
 
 For details on sound programming, read the {\bf SOUND} chapter.
 
@@ -8835,11 +8749,7 @@
 \item [Format:] {\bf TEMPO speed}
 \item [Usage:] Sets the playback speed for the {\bf PLAY} command.
 
-<<<<<<< HEAD
-               {\bf speed} = 1 to 255.
-=======
                {\bf speed} 1-255.
->>>>>>> 04c5573e
 
                The duration of a whole note is computed with
                $ duration = 24 / speed $.
@@ -9460,11 +9370,7 @@
 \item [Usage:] Sets the volume for sound output with
                {\bf SOUND} or {\bf PLAY}.
 
-<<<<<<< HEAD
-               {\bf volume} = 0 (off) to 15 (loudest).
-=======
                {\bf volume} 0 (off) -> 15 (loudest).
->>>>>>> 04c5573e
 
 \item [Remarks:] This volume setting affects all voices.
 
