--- conflicted
+++ resolved
@@ -209,13 +209,8 @@
 \small FFD6C00 -- FFD6DFF & \small 255.83MB -- 255.83MB & 512 &
 \multicolumn{1}{p{6cm}|}{F011 floppy controller sector buffer}\\
 \hline
-<<<<<<< HEAD
-\small FFD6E00 -- FFD6FFF & \small 255.83 MiB -- 255.83 MiB & 512 &
-\multicolumn{1}{p{6cm}|}{SD card controller sector buffer}\\
-=======
 \small FFD6E00 -- FFD6FFF & \small 255.83MB -- 255.83MB & 512 &
 \multicolumn{1}{p{6cm}|}{SD Card controller sector buffer}\\
->>>>>>> 65b48458
 \hline
 \small FFD7000 -- FFD70FF & \small 255.83MB -- 255.83MB & 256 &
 \multicolumn{1}{p{6cm}|}{MEGAphone r1 I2C peripherals}\\
