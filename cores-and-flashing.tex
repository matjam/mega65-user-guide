--- conflicted
+++ resolved
@@ -49,17 +49,6 @@
   \begin{longtable}{|R{2.2cm}|p{10cm}|}
     \hline
     {\textbf{File-type}} & {\textbf{Purpose}} \\
-<<<<<<< HEAD
-  \hhline{|=|=|}
-  {.cor} & {The MEGA65 project's custom bitstream file format, containing extra header information to help identity the bitstream and the specific MEGA65 target device it is intended for. The MEGA65's flashing utility makes use of this additional information to assure you don't accidentally flash the bitstream of a different device.} \\
-  \hline
-  {.mcs} & {The bitstream file in a format needed when flashing it to your device's QSPI flash memory chip via Vivado} \\
-  \hline
-  {.prm} & {This (optional) file contains checksum information that can be used by Vivado to verify the .mcs file you have tried to flash} \\
-  \hline
-  {.bit} & {A plain bitstream file that can be copied onto your SD card} \\
-  \hline
-=======
     \hhline{|=|=|}
     {.cor} & {The MEGA65 project's custom bitstream file format, containing extra header information to help identity the bitstream and the specific MEGA65 target device it is intended for. The MEGA65's flashing utility makes use of this additional information to ensure you don't accidentally flash the bitstream of a different device} \\
     \hline
@@ -69,7 +58,6 @@
     \hline
     {.bit} & {A plain bitstream file that can be copied onto your SD card} \\
     \hline
->>>>>>> a499f4d6
   \end{longtable}
 \end{center}
 
@@ -95,11 +83,7 @@
 
 Alternatively, if you intend to flash the QSPI chip via Vivado, you would instead download the .mcs file for your target device (and optionally, the .prm files too).
 
-<<<<<<< HEAD
-Or another alternative Nexys4 board users is to download .bit files and put them on their SD cards, you can grab such files from here also.
-=======
 Another alternative for Nexys4 board users is to download .bit files and copy them to SD cards, which you can also download.
->>>>>>> a499f4d6
 
 But once again, for the purposes of this chapter on core-flashing, you will only be interested in the .cor files.
 
