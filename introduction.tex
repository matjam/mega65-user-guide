\chapter{Introduction}

Congratulations on your purchase of one of the most long-awaited computers in the history of computing. The MEGA65 is a community designed computer, based on the never-released Commodore{\textregistered} 65\footnote{Commodore is a trademark of C= Holdings} computer; a computer designed in 1989 and intended for public release in 1990. Decades have passed, and the MEGA65 invokes an earlier time when computers were simple and friendly. They were not only simple to operate and understand how they work, but friendly and approachable for new users.

These 1980s computers inspired an entire generation of professionals to choose the exciting and rewarding technology careers they have today. Just imagine the joy of these individuals as they learned they could use their new computer to solve problems, write a letter, prepare taxes, invent new things, or even discover how the universe works. We want to re-create that level of excitement not found in modern computing, so we made the {\bf MEGA65}.

The MEGA65 team believes that owning a computer is like owning a home. You don't just use a home; you change things big and small to make it your own custom living space. After a while, when you settle in, you may decide to renovate or expand your home to make it more comfortable or provide more utility. Think of the MEGA65 as a "computing home".

This guide will teach you how to do more than just hang pictures on a wall, it will ask you to build your dream home. While you read this user's guide, you will learn how to operate the MEGA65, code programs, add additional software, and extend hardware capabilities. What won't be immediately obvious is that along the journey, you will also learn about the history of computing as you explore BASIC version 65 and operating system commands.

<<<<<<< HEAD
Computer graphics and music make computing more fun; and we designed the MEGA65 for fun! In this user's guide, you will learn to code using the MEGA65's built-in {\bf graphics} and {\bf sound} capabilities. But you don't need to be a coder to have fun with the MEGA65. Because the MEGA65 includes a complete Commodore{\textregistered} 64{\texttrademark}\footnote{Commodore 64 is a trademark of C= Holdings,}, it can also run thousands of games, utilities, and business software from the past and new programs being written today by Commodore computer enthusiasts. Excitement for the MEGA65 will grow as we discover what programmers create as they learn about the power and features of this modern Commodore computer recreation. Together, we will build a new "home-brew" community to create software and projects we didn't think were possible on the MEGA65.

We welcome you to this journey! Thank you for becoming a part of the {\bf MEGA65}community of users, coders, and enthusiasts! Get involved, learn more about your MEGA65, and join us online at:
=======
Computer graphics and music make computing more fun; and we designed the MEGA65 for fun! In this user's guide, you will learn to code using the MEGA65's built-in {\bf graphics} and {\bf sound} capabilities. But you don't need to be a coder to have fun with the MEGA65, as the MEGA65 includes a complete Commodore{\textregistered} 64{\texttrademark}\footnote{Commodore 64 is a trademark of C= Holdings, }, it can also run thousands of games, utilities, and business software from the past and new programs being written today by Commodore enthusiasts. Excitement for the MEGA65 will grow as we discover what programmers can do, as they learn about the power and features of this modern Commodore computer re-creation. Together, we will create a whole new "home-brew" community to do things that even we didn't think were possible when creating the MEGA65.

We welcome you on this journey! Thank you for becoming a part of the {\bf MEGA65}community of users, coders, and enthusiasts! Get involved, learn more about your MEGA65, and join us online at: \url{https://mega65.net}
>>>>>>> c76b78e7

% I thought a call to action to join the community would be good to add early on. Where will the final online community call home?

\section{Other Books in this series}

This is one of several MEGA65 documentation volumes.  The series includes:

\begin{itemize}
	\item The MEGA65 User Guide -- Provides an introduction to the MEGA65, and a condensed BASIC 65 command reference
	\item The MEGA65 BASIC 65 Reference Guide -- Comprehensive documentation of all BASIC 65 commands, functions and operators
	\item The MEGA65 Chipset Reference -- Detailed documentation about the MEGA65 and C65's custom chips
	\item The MEGA65 Developer Guide -- Information for developers who wish to write programmes for the MEGA65
	\item The MEGA65 Book -- All volumes in a single huge PDF for easy online searching. 850 pages and growing!
\end{itemize}<|MERGE_RESOLUTION|>--- conflicted
+++ resolved
@@ -8,15 +8,9 @@
 
 This guide will teach you how to do more than just hang pictures on a wall, it will ask you to build your dream home. While you read this user's guide, you will learn how to operate the MEGA65, code programs, add additional software, and extend hardware capabilities. What won't be immediately obvious is that along the journey, you will also learn about the history of computing as you explore BASIC version 65 and operating system commands.
 
-<<<<<<< HEAD
 Computer graphics and music make computing more fun; and we designed the MEGA65 for fun! In this user's guide, you will learn to code using the MEGA65's built-in {\bf graphics} and {\bf sound} capabilities. But you don't need to be a coder to have fun with the MEGA65. Because the MEGA65 includes a complete Commodore{\textregistered} 64{\texttrademark}\footnote{Commodore 64 is a trademark of C= Holdings,}, it can also run thousands of games, utilities, and business software from the past and new programs being written today by Commodore computer enthusiasts. Excitement for the MEGA65 will grow as we discover what programmers create as they learn about the power and features of this modern Commodore computer recreation. Together, we will build a new "home-brew" community to create software and projects we didn't think were possible on the MEGA65.
 
 We welcome you to this journey! Thank you for becoming a part of the {\bf MEGA65}community of users, coders, and enthusiasts! Get involved, learn more about your MEGA65, and join us online at:
-=======
-Computer graphics and music make computing more fun; and we designed the MEGA65 for fun! In this user's guide, you will learn to code using the MEGA65's built-in {\bf graphics} and {\bf sound} capabilities. But you don't need to be a coder to have fun with the MEGA65, as the MEGA65 includes a complete Commodore{\textregistered} 64{\texttrademark}\footnote{Commodore 64 is a trademark of C= Holdings, }, it can also run thousands of games, utilities, and business software from the past and new programs being written today by Commodore enthusiasts. Excitement for the MEGA65 will grow as we discover what programmers can do, as they learn about the power and features of this modern Commodore computer re-creation. Together, we will create a whole new "home-brew" community to do things that even we didn't think were possible when creating the MEGA65.
-
-We welcome you on this journey! Thank you for becoming a part of the {\bf MEGA65}community of users, coders, and enthusiasts! Get involved, learn more about your MEGA65, and join us online at: \url{https://mega65.net}
->>>>>>> c76b78e7
 
 % I thought a call to action to join the community would be good to add early on. Where will the final online community call home?
 
