\chapter{Configuring your MEGA65}
\label{cha:configuring}

\section{Preparing for First Use: Formatting SD Cards}

The MEGA65 has two SD card slots: A full-size SD card slot inside, next to
the trap-door, and a microSD size slot on the rear.  The current version
of the MEGA65 firmware only supports the use of one SD card at a time.
If you have cards in both slots, the external MEGA65 will default to the external slot. The exception to this, is that the MEGA65's FDISK/FORMAT
utility can access both, allowing you to select which SD card to format or
repair.

Depending on the model, your MEGA65 may or may not come with a pre-configured SD card. If it doesn't, or if you wish to use a different SD card, e.g., with a
larger capacity, you must first format it for use in the MEGA65.

{\em This must be done in the MEGA65, not in a PC or other computer.}

{\em Only use SDHC cards. Older SD cards (typically with
  a capacity of <4GB) will not work. Newer SDXC cards with
  capacities greater than 32GB may or may not work. We would
  appreciate hearing your experience with such cards. It is unimportant
  what file-system is currently on the card, as the MEGA65
  FDISK/FORMAT utility will completely reformat the card.}

There are several reasons for this: First, to fit the most
features into the MEGA65's small operating system, it is
particular about the FAT32 file system it uses. Second, only the
MEGA65 FDISK/FORMAT utility can create a MEGA65 System Partition. The
MEGA65 System Partition holds non-volatile configuration settings for
your MEGA65 and also contains the freeze slots that make it easy to
switch between MEGA65 programmes or games.

Formatting an SD card on the MEGA65 is easy.

Power the MEGA65 on while holding down the \megakey{ALT} key.
This will present the MEGA65 Utility Menu, which contains a
selection of built-in utilities, similar to the following:

\includegraphics[width=\linewidth]{images/ss-utilmenu.png}

<<<<<<< HEAD
The exact set of utilities depends on the model of your MEGA65 and the version of the MEGA65 factory core which it is running. However, all versions include both the MEGA65 FDISK/FORMAT utility, and the MEGA65 Configure utility. Most models include a keyboard test utility. Use this utility to test keyboard functionality. This is the same utility used in the factory when testing brand
new keyboards.

Select the number that corresponds to the FDISK/FORMAT utility; typically 2. The FDISK utility will start, and detect the size of all SD cards installed.  If this is both an internal and external SD card, the utility will allow you to
choose which one to format. The internal SD card is bus 1 and the external card is bus 0. Note that the MEGA65 will always attempt to boot using an external microSD card, if one is installed.

For safety when formatting, we {\em strongly} recommend that you remove any SD
or microSD card that you do not intend to format. This will ensure you do
not accidentally destroy data. Formatting an SD card in the MEGA65 cannot be undone. Once a card is formatted, all data {\em is lost}. If you have files or data on the SD card that you wish to retain, make a backup using a PC or other computer. A backup of the MEGA65 system partition, including the contents of freeze slots, requires the use of specialised software.

% What is this specialized software?

You should backup data from your MEGA65 on a regular basis, especially while the computer remains under development.  While we take every care to avoid data corruption, we cannot guarantee that the MEGA65 is free of bugs.

If you have only an internal SD card, you might see a display similar to the following:
=======
{\em Note that Utility Menu is always accessible, even if no SD card is present in both internal and external slots.}

The exact set of utilities
depends on the model of your MEGA65 and the version of the MEGA65
factory core which it is running. However, all versions include both
the MEGA65 FDISK/FORMAT utility, and the MEGA65 Configure utility.
Most models also include a keyboard test utility, that you can use
to test that your keyboard is functioning correctly.  This is
the same utility used in the factory when testing brand
new keyboards.

Select the number that corresponds to the FDISK/FORMAT utility.  This
will typically be 2.  The FDISK utility will start, and attempt to
detect the size of all SD cards you have installed.  If you have both
an internal and external SD card installed, it will allow you to
choose which one you wish to format. The internal SD card is bus 1,
and the external card is bus 0.  Note that the MEGA65 will
always attempt to boot using an external microSD card, if one is
installed.

For safety when formatting we {\em strongly} recommend
that you remove any SD card or microSD card that you do not intend to
format, so that you do not accidentally destroy any data.  This is
because formatting an SD card in the MEGA65 cannot be undone, and
all data currently on the SD card {\em will be lost}.  If you
have files or data on the SD card that you wish to retain, you
should first back this up.  The contents of the FAT32
partition can be easily backed up by inserting the SD card into
another computer.  The contents of the MEGA65 System Partition,
including the contents of freeze slots requires the use of specialised
software.

You should aim to backup valuable data from your
MEGA65 on a regular basis, especially while the computer remains under
development.  While we take every care to avoid data corruption or
other mishaps, we cannot guarantee that the MEGA65 is free of bugs in
this regard.

If you have only an internal SD card, you might see a
display similar to the following:
>>>>>>> c76b78e7

\includegraphics[width=\linewidth]{images/ss-m65fdisk-busselect.png}

Once you have selected the bus, the FDISK/FORMAT utility asks you to confirm that you wish to delete everything:

\includegraphics[width=\linewidth]{images/ss-m65fdisk-typesomething.png}

To avoid accidental loss of data, you must type ``DELETE EVERYTHING'' in capitals and press \megakey{RETURN}. Alternatively, turn the MEGA65 off and on to abort this process without causing damage to your data.

It is possible to attempt a recovery from a lost Master Boot Record error (``Boot Sector'') by instead typing ``FIX MBR,''.


As an end result, we want to have a correctly formatted SD card with the essential files stored on it for MEGA65 to boot from.

This is how it works: When powering on, MEGA65 will search for- and boot these files:
\begin{itemize}
\item {\tt FREEZER.M65}
\item {\tt AUDIOMIX.M65}
\item {\tt C64THUMB.M65}
\item {\tt C65THUMB.M65}
\item {\tt MEGA65.ROM}
\item {\tt MEGA65.D81 (default disk image, automatically mounted during start)}
\end{itemize}

Straight out-of-the-box, MEGA65 will only have one SD card installed, located inside behind the trap-door. This SD card contains the essential files to properly boot from.
When an external microSD card is inserted, MEGA65 consider the external one as higher priority and will try to boot from it.
That means that the microSD card needs to have the essential files on it, otherwise MEGA65 cannot boot properly and will fall back into loading the OpenROM which does not support all the MEGA65 features.
In general, if MEGA65 cannot boot properly and fall back to OpenROM, it will be shown in the power-up screen, similar to this:

\includegraphics[width=\linewidth]{images/mega65_OpenROM_boot_noSD.png}


\section{Installing ROM and Other Support Files}
\label{sec:installingrometc}

<<<<<<< HEAD
The MEGA65 FDISK/FORMAT utility will install a version of the open-source OpenROM project's C64-compatible ROMs as part of the format process. However, you may have other ROMs that you wish to use on the MEGA65. The 911001 version of the C65 ROM in particular is known to work well with the MEGA65. You can copy as many of these as you wish onto the SD card. Make sure that they have the .ROM extension. The default ROM should be named MEGA65.ROM. These files
are 128KB in size, and use the same internal format as ROMs intended for the C65. This means that the C64-mode KERNAL will be placed at offset \$E000, a C65-mode BASIC at \$A000, and a suitable character set at \$D000.

Other important files include FREEZER.M65 and AUDIOMIX.M65, which allow you to use the MEGA65's integrated freezer. You can download the full set of support files for the MEGA65 from:
=======
The MEGA65 FDISK/FORMAT utility will install a version of the
open-source OpenROM project's C64-compatible ROMs as part of the
formatting process. However, you may have other ROMs that you wish to
use on the MEGA65. The 911001 version of the C65 ROM in
particular is known to work well with the MEGA65.
You can copy as many of these as you wish onto the
SD card.  Make sure that they have the .ROM extension.  The default ROM
should be called MEGA65.ROM.  These files
should be 128KB in size, and use the same internal format as ROMs
intended for the C65.  This means that the C64-mode KERNAL should be
placed at offset \$E000, a C65-mode BASIC at \$A000, and a suitable
character set at \$D000.  

Other important support files include FREEZER.M65 and AUDIOMIX.M65, which
allow you to use the MEGA65's integrated freezer. More details provided below. 

\subsection{ROM File}

\textbf{Original C65 ROMs}

You may want to source your own separate C65 ROM via other means.  There were many different versions created during the development of the Commodore 65,
and the MEGA65 can use any of them.  However, out of this set, we recommend you use 911001.bin, as this has the most complete BASIC and DOS implementations.

\textbf{MEGA65 ROMs}

There are newer versions of the \textbf{MEGA65 Closed ROM} actively under development also. These ROMs improve upon the original C65 ROMs and make better use of the extra hardware capabilities that the MEGA65 has over the original C65 hardware. These ROMs are available via the filehost also, but only to owners of the MEGA65, who will need to log into the filehost with their credentials in order to download it. It can be located by visiting the "\textbf{Files}" tab and searching for "\textbf{kernel rom}":

\includegraphics[width=\linewidth]{images/latest_closed_rom.png}

\textbf{MEGA65 ROM diff files}

If you have sourced your own 911001.bin C65 ROM and would like to patch it to the latest MEGA65 ROM, we do provide patches, as the additional improvements we have made to the closed rom are open source. Those diff files are available here:

\url{https://files.mega65.org?id=fd2c40b9-f337-41f7-8a81-0254b1e09fb5}

\textbf{MEGA65 OpenROMs}

Another available option is to make use of \textbf{MEGA65 OpenROMs}. The latest version of this is always downloadable from either of the following urls:

\begin{itemize}
  \item \url{https://files.mega65.org?id=8aec2fba-3b0a-4677-80ae-7a7f5f4f0cb8}
  \item \url{https://github.com/MEGA65/open-roms/raw/master/bin/mega65.rom}
\end{itemize}


\subsection{Support Files}

For official owners of the MEGA65 (both devkit and final product), visit the following url and log in with the user credentials you have been provided. This will take you to the MEGA65 Filehost location where the "\textbf{MEGA65 SD card essentials}" download page is located. Then click the "\textbf{Download}" link to retrieve the latest "\textbf{SD essentials.rar}" file. 

\url{https://files.mega65.org?id=a809e0ae-30ac-42f5-ab9c-766d72fd6331}

\includegraphics[width=\linewidth]{images/latest_support_files_with_closedrom.png}
>>>>>>> c76b78e7

Note that this link is only available to official owners of the MEGA65 product, as the fileset also contains the licensed closed-source MEGA65.ROM file.

For Nexys board owners in search of a similar fileset (without the ROM), visit the following url instead:

\url{https://files.mega65.org/?id=0fb941fe-5c5f-4608-b0f1-32849d4a8dff}

This will take you to the MEGA65 Filehost location where the "\textbf{MEGA65 SD card essentials - No ROM}" download page is located. Click the "\textbf{Download}" link to retrieve the latest "\textbf{SD essentialsNoROM.rar}" file.

Note that while this fileset does not contain a ROM, there are future plans for it to include the freely available OpenROM.

\includegraphics[width=\linewidth]{images/latest_support_files.png}

\section{On-boarding}

On first launch of your MEGA65, you will see the on-boarding screen.

\begin{center}
  \includegraphics[width=\linewidth]{images/img011_final_boot_01.jpg}
\end{center}

Here you can select and test you screen configuration.

For example, type \megakey{TAB} to switch to PAL 50HZ

\begin{center}
  \includegraphics[width=\linewidth]{images/img011_final_boot_02.png}
\end{center}

Then press \megakey{RETURN} , followed by \megakey{Y} to test the new video mode.

\begin{center}
  \includegraphics[width=\linewidth]{images/img011_final_boot_03.jpg}
\end{center}

Press \megakey{K} to keep the new video mode.

\begin{center}
  \includegraphics[width=\linewidth]{images/img011_final_boot_04.jpg}
\end{center}

Press \megakey{RETURN} to complete the configuration.

\begin{center}
  \includegraphics[width=\linewidth]{images/img011_final_boot_05.png}
\end{center}

\textcolor{red}{\underline{Note for Nexys4 board users}: \\
\\
  At this very specific step, the board is supposed to reboot and display the main MEGA65 screen. If the board does not reboot and the screen remains black, then switch power to the board off then on again.}

After the reboot you will get the main MEGA65 screen:

\begin{center}
  \includegraphics[width=\linewidth]{images/img011_final_boot_06.jpg}
\end{center}

\section{Configuration Utility}

The configuration utility for the MEGA65 fills a similar purpose to the BIOS on a PC, and allows you to control certain default behaviours of your MEGA65; however, rather than storing the configuration data in a
battery-backed RAM, the MEGA65 stores this data on sector 1 of the SD card. If you switch SD cards, you will change the configuration data.

<<<<<<< HEAD
To enter the configuration utility, turn the MEGA65 on while holding the \megakey{ALT} key. A utility menu, similar to the one below, will be displayed:

\includegraphics[width=\linewidth]{images/ss-utilmenu.png}

Press the number corresponding to the Utility Menu. The MEGA65 Configuration Utility will launch, and a menu similar to the one below will be displayed.

\includegraphics[width=\linewidth]{images/ss-m65config-1.png}

If your MEGA65's System Partition has become corrupt, a prompt similar to the one below may be displayed:

\includegraphics[width=\linewidth]{images/ss-m65config-corrupt.png}
=======

\begin{minipage}{\linewidth}
  To enter the configuration utility, turn the MEGA65 on while
  holding the \megakey{ALT} key.  This will show the utility menu,
  similar to the following: \\
  \\
  \includegraphics[width=\linewidth]{images/ss-utilmenu.png}
\end{minipage}

\begin{minipage}{\linewidth}
  Now press the number corresponding to the Utility Menu.  The MEGA65
  Configuration Utility will launch, showing a display similar to
  the following: \\
  \\
  \includegraphics[width=\linewidth]{images/ss-m65config-1.png}
\end{minipage}

\begin{minipage}{\linewidth}
  If your MEGA65's System Partition has become corrupt, you may be
  prompted to press \megakey{F14} to correct this, i.e., hold \megakey{SHIFT} and tap
  the \megakey{F13} key, with a display like the following: \\
  \\
  \includegraphics[width=\linewidth]{images/ss-m65config-corrupt.png}
\end{minipage}
>>>>>>> c76b78e7

To correct this error, press \megakey{F13}. Then press \megakey{F7} to save the reset configuration, or the reset data will not be saved to the MEGA65 System
Partition.

Once you have dismissed that display, or if your MEGA65 System Partition was not corrupted, you can begin exploring and adjusting various settings. The programme can be controlled using the keyboard, or optionally, an Amiga(tm) or C1351 mouse.

You can advance screens by pressing \megakey{F1}, or use \megakey{F2} to navigate in the opposite direction. Use the \megakey{$\leftarrow$} and \megakey{$\rightarrow$} keys to navigate between screens.

Use the \megakey{$\uparrow$} and \megakey{$\downarrow$} keys to select an item.

Press \megakey{RETURN} or \megakey{SPACE} to toggle a setting, or to change a text or numeric value. The black circle next to an option indicates the current selection.

<<<<<<< HEAD
When finished, press \megakey{F7} to provide the following options:

\includegraphics[width=\linewidth]{images/ss-m65config-save.png}
=======
\begin{minipage}{\linewidth}
  When finished, you can press \megakey{F7} to receive the
  option to save the changes. This will give you four options: \\
  \\
  \includegraphics[width=\linewidth]{images/ss-m65config-save.png}
\end{minipage}
>>>>>>> c76b78e7

\begin{itemize}
  \item{\em Exit Without Saving} abandons any changes made in the MEGA65 Configure utility and exit the utility.
  \item{\em Apply and Test Settings Now} uses the current settings immediately but do not exit. This is helpful to test compatibility of your TV or monitor with PAL or NTSC video modes. If you still see your display after applying a change, it is safe to save those settings.
  \item{\em Restore Factory Defaults} resets the MEGA65 configuration settings to the factory defaults. It wukk randomly select a new MAC address for models that include an internal Ethernet adaptor. If you wish to commit these changes, you must still save them.
  \item{\em Save as Default and Exit} commits changes made to the SD card. These changes will be used when the MEGA65 is turned on.
\end{itemize}

\subsection{Input Devices}

\includegraphics[width=\linewidth]{images/ss-m65config-1.png}

\begin{itemize}
  \item{\em Joystick 1 Amiga Mouse Mode} allows either {\bf normal} operation,
  where software will see it as an Amiga mouse or {\bf 1351 emulation} mode, where the MEGA65 translates the Amiga mouse's movements into 1351 compatible  signals. This allows you to use an Amiga mouse with existing C64/C65 software compatible with a 1351 mouse.
  \item{\em Joystick 1 Amiga Mouse Detection} can be set to conservative or aggressive. If you use an Amiga mouse, and it fails to move smoothly in all directions, you may set it to {\bf aggressive}. Conversely, if you regularly use joysticks in the port, and have difficulties with the joystick input mis-behaving, you may select the {\bf conservative} option.
  \item{\em Joystick 2 Amiga Mouse Mode} is identical to the first option, but for the second joystick port. This allows you to have different policies for each port.
  \item{\em Joystick 2 Amiga Mouse Detection} similarly provides the ability to separately control the Amiga mouse detection algorithm for the second joystick port.
\end{itemize}


\subsection{Chipset}

\includegraphics[width=\linewidth]{images/ss-m65config-2.png}

\begin{itemize}
<<<<<<< HEAD
  \item{em Real-Time Clock} allows setting the MEGA65's Real-Time Clock for those models that include one. To set the clock or calendar, edit the field and press \specialkey{RETURN}. The display does not change while viewing this page, but if you use the cursor \specialkey{LEFT} and \specialkey{RIGHT} to select another page and return to this page, the values will update if a Real-Time Clock is operational.
  \item{\em DMAgic Revision} allows selecting the default mode of operation for the C65 DMAgic DMA controller. This option is only required for ROMs not detected by the MEGA65's HYPPO Hypervisor. If you see screen corruption in BASIC, try toggling this option.
  \item{\em F011 Disk Controller} allows you to select whether the internal 3.5" floppy drive uses real diskettes or adds atmospheric mechanism sounds when using D81 disk images from the SD card. You can change this setting or select a different disk image for use as either or both of the C65 3.5" disk drives.
  \item{\em Default Disk Image} allows you to choose the D81 disk image used with the internal drive if the F011 Disk Controller option above is set to use an SD card disk image.
=======
  \item{\em Real-Time Clock} allows setting the MEGA65's Real-Time
    Clock for those models that include one.  To set the clock or
    calendar, simply edit the field and press the \specialkey{RETURN}
    key.  The display does not change while viewing this page, but if
    you use the cursor left and right keys to select another page and
    return to this page, the values will update if a Real-Time Clock
    is fitted and functioning.
  \item{\em DMAgic Revision} allows selecting the default mode of
    operation for the C65 DMAgic DMA controller.  This option is only
    required for ROMs not detected by the MEGA65's HYPPO Hypervisor.
    If you see screen corruption in BASIC,
    try toggling this option.
  \item{\em F011 Disk Controller}
    This option allows you to select whether the internal 3.5'' floppy
    drive functions using real diskettes, or whether it simply makes
    noises to add atmosphere when using D81 disk images from the SD
    card.  This merely sets the default option, and you can change
    this setting, or select a different disk image for use as either
    or both of the C65 3.5'' DOS based drives.
  \item{\em Default Disk Image} allows you to choose the D81 disk image
    used with the internal drive, if the F011 Disk
    Controller option above is set to use an SD card disk image.    
>>>>>>> c76b78e7
\end{itemize}

\subsection{Video}

\includegraphics[width=\linewidth]{images/ss-m65config-3.png}

\begin{itemize}
  \item{\em Video Mode} selects whether the MEGA65 starts in PAL or NTSC.    The MEGA65 supports true 480p NTSC and 576p PAL double-scan modes, with exact 60Hz / 50Hz frame-rates. This setting sets the default value, and the system can be switched between PAL and NTSC via the Freeze Menu or under software control by MEGA65-enabled programmes.
\end{itemize}

\subsection{Audio}

\includegraphics[width=\linewidth]{images/ss-m65config-4.png}

\begin{itemize}
  \item{\em Audio Output} selects whether the SIDs and digital audio channels are combined to provide a mono-aural signal or whether the left and right tagged audio sources are separated to provide a stereo signal. This setting can be varied from in the Audio Mixer of the Freeze Menu or under the control of MEGA65-enabled software.
  \item{\em Swap Stereo Channels} allows switching the left and right sides of the stereo audio output. This is useful for software that expects left and right SIDs to be at swapped addresses compared with the MEGA65 defaults.
  \item{\em DAC Algorithm} allows selecting between two different digital to analog conversion algorithms. Both options sound good and the selection is a personal preference.
  \item{\em Audio Amplifier} allows enabling or disabling the audio amplifier contained in some models of the MEGA65. This option works for audio outputs, e.g., internal speaker or loud speaker.
\end{itemize}

\subsection{Network}

\includegraphics[width=\linewidth]{images/ss-m65config-5.png}

\begin{itemize}
  \item{\em MAC Address} allows you to set the default MAC address of your MEGA65. This can be changed at run-time by MEGA65-enabled software.
\end{itemize}

% 2021-03-17 edits by SBC<|MERGE_RESOLUTION|>--- conflicted
+++ resolved
@@ -38,23 +38,6 @@
 
 \includegraphics[width=\linewidth]{images/ss-utilmenu.png}
 
-<<<<<<< HEAD
-The exact set of utilities depends on the model of your MEGA65 and the version of the MEGA65 factory core which it is running. However, all versions include both the MEGA65 FDISK/FORMAT utility, and the MEGA65 Configure utility. Most models include a keyboard test utility. Use this utility to test keyboard functionality. This is the same utility used in the factory when testing brand
-new keyboards.
-
-Select the number that corresponds to the FDISK/FORMAT utility; typically 2. The FDISK utility will start, and detect the size of all SD cards installed.  If this is both an internal and external SD card, the utility will allow you to
-choose which one to format. The internal SD card is bus 1 and the external card is bus 0. Note that the MEGA65 will always attempt to boot using an external microSD card, if one is installed.
-
-For safety when formatting, we {\em strongly} recommend that you remove any SD
-or microSD card that you do not intend to format. This will ensure you do
-not accidentally destroy data. Formatting an SD card in the MEGA65 cannot be undone. Once a card is formatted, all data {\em is lost}. If you have files or data on the SD card that you wish to retain, make a backup using a PC or other computer. A backup of the MEGA65 system partition, including the contents of freeze slots, requires the use of specialised software.
-
-% What is this specialized software?
-
-You should backup data from your MEGA65 on a regular basis, especially while the computer remains under development.  While we take every care to avoid data corruption, we cannot guarantee that the MEGA65 is free of bugs.
-
-If you have only an internal SD card, you might see a display similar to the following:
-=======
 {\em Note that Utility Menu is always accessible, even if no SD card is present in both internal and external slots.}
 
 The exact set of utilities
@@ -95,7 +78,6 @@
 
 If you have only an internal SD card, you might see a
 display similar to the following:
->>>>>>> c76b78e7
 
 \includegraphics[width=\linewidth]{images/ss-m65fdisk-busselect.png}
 
@@ -131,12 +113,6 @@
 \section{Installing ROM and Other Support Files}
 \label{sec:installingrometc}
 
-<<<<<<< HEAD
-The MEGA65 FDISK/FORMAT utility will install a version of the open-source OpenROM project's C64-compatible ROMs as part of the format process. However, you may have other ROMs that you wish to use on the MEGA65. The 911001 version of the C65 ROM in particular is known to work well with the MEGA65. You can copy as many of these as you wish onto the SD card. Make sure that they have the .ROM extension. The default ROM should be named MEGA65.ROM. These files
-are 128KB in size, and use the same internal format as ROMs intended for the C65. This means that the C64-mode KERNAL will be placed at offset \$E000, a C65-mode BASIC at \$A000, and a suitable character set at \$D000.
-
-Other important files include FREEZER.M65 and AUDIOMIX.M65, which allow you to use the MEGA65's integrated freezer. You can download the full set of support files for the MEGA65 from:
-=======
 The MEGA65 FDISK/FORMAT utility will install a version of the
 open-source OpenROM project's C64-compatible ROMs as part of the
 formatting process. However, you may have other ROMs that you wish to
@@ -189,7 +165,6 @@
 \url{https://files.mega65.org?id=a809e0ae-30ac-42f5-ab9c-766d72fd6331}
 
 \includegraphics[width=\linewidth]{images/latest_support_files_with_closedrom.png}
->>>>>>> c76b78e7
 
 Note that this link is only available to official owners of the MEGA65 product, as the fileset also contains the licensed closed-source MEGA65.ROM file.
 
@@ -252,19 +227,6 @@
 The configuration utility for the MEGA65 fills a similar purpose to the BIOS on a PC, and allows you to control certain default behaviours of your MEGA65; however, rather than storing the configuration data in a
 battery-backed RAM, the MEGA65 stores this data on sector 1 of the SD card. If you switch SD cards, you will change the configuration data.
 
-<<<<<<< HEAD
-To enter the configuration utility, turn the MEGA65 on while holding the \megakey{ALT} key. A utility menu, similar to the one below, will be displayed:
-
-\includegraphics[width=\linewidth]{images/ss-utilmenu.png}
-
-Press the number corresponding to the Utility Menu. The MEGA65 Configuration Utility will launch, and a menu similar to the one below will be displayed.
-
-\includegraphics[width=\linewidth]{images/ss-m65config-1.png}
-
-If your MEGA65's System Partition has become corrupt, a prompt similar to the one below may be displayed:
-
-\includegraphics[width=\linewidth]{images/ss-m65config-corrupt.png}
-=======
 
 \begin{minipage}{\linewidth}
   To enter the configuration utility, turn the MEGA65 on while
@@ -289,7 +251,6 @@
   \\
   \includegraphics[width=\linewidth]{images/ss-m65config-corrupt.png}
 \end{minipage}
->>>>>>> c76b78e7
 
 To correct this error, press \megakey{F13}. Then press \megakey{F7} to save the reset configuration, or the reset data will not be saved to the MEGA65 System
 Partition.
@@ -302,18 +263,12 @@
 
 Press \megakey{RETURN} or \megakey{SPACE} to toggle a setting, or to change a text or numeric value. The black circle next to an option indicates the current selection.
 
-<<<<<<< HEAD
-When finished, press \megakey{F7} to provide the following options:
-
-\includegraphics[width=\linewidth]{images/ss-m65config-save.png}
-=======
 \begin{minipage}{\linewidth}
   When finished, you can press \megakey{F7} to receive the
   option to save the changes. This will give you four options: \\
   \\
   \includegraphics[width=\linewidth]{images/ss-m65config-save.png}
 \end{minipage}
->>>>>>> c76b78e7
 
 \begin{itemize}
   \item{\em Exit Without Saving} abandons any changes made in the MEGA65 Configure utility and exit the utility.
@@ -340,12 +295,6 @@
 \includegraphics[width=\linewidth]{images/ss-m65config-2.png}
 
 \begin{itemize}
-<<<<<<< HEAD
-  \item{em Real-Time Clock} allows setting the MEGA65's Real-Time Clock for those models that include one. To set the clock or calendar, edit the field and press \specialkey{RETURN}. The display does not change while viewing this page, but if you use the cursor \specialkey{LEFT} and \specialkey{RIGHT} to select another page and return to this page, the values will update if a Real-Time Clock is operational.
-  \item{\em DMAgic Revision} allows selecting the default mode of operation for the C65 DMAgic DMA controller. This option is only required for ROMs not detected by the MEGA65's HYPPO Hypervisor. If you see screen corruption in BASIC, try toggling this option.
-  \item{\em F011 Disk Controller} allows you to select whether the internal 3.5" floppy drive uses real diskettes or adds atmospheric mechanism sounds when using D81 disk images from the SD card. You can change this setting or select a different disk image for use as either or both of the C65 3.5" disk drives.
-  \item{\em Default Disk Image} allows you to choose the D81 disk image used with the internal drive if the F011 Disk Controller option above is set to use an SD card disk image.
-=======
   \item{\em Real-Time Clock} allows setting the MEGA65's Real-Time
     Clock for those models that include one.  To set the clock or
     calendar, simply edit the field and press the \specialkey{RETURN}
@@ -368,7 +317,6 @@
   \item{\em Default Disk Image} allows you to choose the D81 disk image
     used with the internal drive, if the F011 Disk
     Controller option above is set to use an SD card disk image.    
->>>>>>> c76b78e7
 \end{itemize}
 
 \subsection{Video}
