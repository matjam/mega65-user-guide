--- conflicted
+++ resolved
@@ -44,11 +44,8 @@
 
 Formatting an SD card on the MEGA65 is easy.
 
-<<<<<<< HEAD
 Switch the MEGA65 on while holding down the \specialkey{ALT} key.
-=======
-Power the MEGA65 on while holding down \specialkey{ALT}.
->>>>>>> 057f2e14
+
 This will present the MEGA65 Utility Menu, which contains a
 selection of built-in utilities, similar to the following:
 
@@ -109,24 +106,15 @@
 \includegraphics[width=0.7\linewidth]{images/ss-m65fdisk-typesomething.png}
 \end{center}
 
-<<<<<<< HEAD
 To avoid accidental loss of data, you must type \screentext{DELETE EVERYTHING} in capitals and press \specialkey{RETURN}. Alternatively, switch the MEGA65 off and on to abort this process without causing damage to your data.
-=======
-To avoid accidental loss of data, you must type ``DELETE EVERYTHING'' in capitals and press \specialkey{RETURN}. Alternatively, switch the MEGA65 off and on to abort this process without causing damage to your data.
->>>>>>> 057f2e14
 
 It is also possible to attempt a recovery from a lost Master Boot Record error (``Boot Sector'') by typing \screentext{FIX MBR} instead.
 
 The aim here is to have a correctly formatted SD card with all of the essential files stored on it so the MEGA65 can properly boot.
 When switching on, the MEGA65 will search for, and boot using these files:
 \begin{itemize}
-<<<<<<< HEAD
 \item {\tt FREEZER.M65} (freeze menu program)
 \item {\tt AUDIOMIX.M65} (freeze menu audio mixer utility)
-=======
-\item {\tt FREEZER.M65} (Freeze Menu program)
-\item {\tt AUDIOMIX.M65} (Freeze Menu's audio mixer utility)
->>>>>>> 057f2e14
 \item {\tt C64THUMB.M65} (C64 thumbnail image used in freezer)
 \item {\tt C65THUMB.M65} (C65 thumbnail image used in freezer)
 \item {\tt MEGA65.ROM}   (128KB ROM file)
@@ -238,11 +226,7 @@
 
 Here you can select and test you screen configuration.
 
-<<<<<<< HEAD
 For example, press \specialkey{TAB} to switch to PAL 50HZ
-=======
-For example, type \specialkey{TAB} to switch to PAL 50HZ
->>>>>>> 057f2e14
 
 \begin{center}
   \includegraphics[width=0.7\linewidth]{images/img011_final_boot_02.png}
@@ -307,11 +291,7 @@
 %\begin{minipage}{\linewidth}
   If your MEGA65's System Partition has become corrupt, you may be
   prompted to press \megakey{F14} to correct this, i.e., hold \specialkey{SHIFT} and tap
-<<<<<<< HEAD
   the \megakey{F13} key, with a display similar to the following:
-=======
-  \megakey{F13}, with a display like the following:
->>>>>>> 057f2e14
 
 %  \vspace{5mm}
 \begin{center}
