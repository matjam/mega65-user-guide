--- conflicted
+++ resolved
@@ -46,16 +46,9 @@
                                    & \textit{(Maurice)}  \\
 MEGAphone PCB Design               & BASIC-65 example programs \\
 & \\
-<<<<<<< HEAD
-{\large\bf Daren Klamer}           \\
- \textit{(Impakt)}                 \\
-Editor                             \\
-& \\
-=======
 {\large\bf Daren Klamer}           & \\
  \textit{(Impakt)}                 & \\
 Manual proof-reading               & \\
->>>>>>> 918b21e5
 \end{tabular}
 
 \newpage
