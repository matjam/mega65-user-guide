\chapter{VIC-IV Video Interface Controller}
\label{cha:viciv}

\section{Features}
The VIC-IV is a fourth generation Video Interface Controller developed
especially for the MEGA65, and featuring very good backwards compatibility
with the VIC-II that was used in the C64, and the VIC-III that
was used in the C65.  The VIC-IV can be programmed as though it were either
of those predecessor systems.  In addition it supports a number of new
features. It is easy to mix older VIC-II/III features with the new VIC-IV
features, making it easy to transition from the VIC-II or VIC-III to the VIC-IV,
just as the VIC-III made it easy to transition from the VIC-II.  Some of the new
features and enhancements of the VIC-IV include:

\begin{itemize}
\item {\bf Direct access to 384KB RAM} (up from 16KB/64KB with the VIC-II and 128KB
  with the VIC-III).
\item Support for {\bf 32KB of 8-bit Colour/Attribute RAM} (up from 2KB on the VIC-III), to
  support very large screens.
\item {\bf HDTV 720$\times$576 / 800$\times$600 native resolution} at both 50Hz and 60Hz for {\bf PAL and NTSC}, with {\bf VGA and digital video} output.
\item {\bf 81MHz pixel clock} (up from $\sim$ 8MHz with the VIC-II/III), which enables a wide range of new features.
\item New 16-colour (16$\times$8 pixels per character cell) and 256-colour (8$\times$8 pixels per character cell) {\bf full-colour text modes}.
\item Support for up to {\bf 8,192 unique characters in a character set}.
\item {\bf Four 256-colour palette banks} (versus the VIC-III's single palette bank), each supporting {\bf 23-bit colour depth} (versus the VIC-III's 12-bit colour depth), and which can be rapidly alternated to create even more colourful graphics than is possible with the VIC-III.
\item Screen, bitmap, colour and character data can be positioned at any {\bf address with byte-level granularity} (compared with fixed 1KB -- 16KB boundaries with the VIC-II/III)
\item {\bf Virtual screen dimensioning}, which combined with byte-level data position granularity provides effective {\bf hardware support for scrolling and panning in both X and Y directions}.
\item {\bf New sprite modes}: Bitplane modification, {\bf full-colour} (15 foreground colours + transparency) and tiled modes, allowing a wide variety of new and exciting sprite-based effects
  \item The ability to stack sprites in a bit-planar manner to produce {\bf sprites with up to 256 colours}.
\item Sprites can use 64 bits of data per raster line, allowing {\bf sprites to be 64 pixels wide} when using VIC-II/III mono/multi-colour mode, or 16 pixels wide when using the new VIC-IV full-colour sprite mode.
\item {\bf Sprite tile mode}, which allows a sprite to be repeated horizontally across an entire raster line, allowing sprites to be used to create  animated backgrounds in a memory-efficient manner.
  \item Sprites can be configured to use a {\bf separate 256-colour palette} to that used to draw other text and graphics, allowing for a more colourful display.
  \item {\bf Super-extended attribute mode} which uses two screen RAM bytes and two colour RAM bytes per character mode, which supports a wide variety of new features including {\bf alpha-blending/anti-aliasing}, {\bf hardware kerning/variable-width characters}, hardware horizontal/vertical flipping, alternate palette selection and other powerful features that make it easy to create highly dynamic and colourful displays.
  \item {\bf Raster-Rewrite Buffer} which allows {\bf hardware-generated pseudo-sprites}, similar to ``bobs'' on Amiga\texttrademark{} computers, but with the advantage that they are rendered in the display pipeline, and thus do not need to be un-drawn and redrawn to animate them.
    \item {\bf Multiple 8-bit colour play-fields} are also possible using the Raster-Rewrite Buffer.

      In short, the VIC-IV is a powerful evolution of the VIC-II/III, while retaining the character and distinctiveness of the VIC-series of
      video controllers.

      For a full description of the additional registers that the VIC-IV provides, as well as documentation of the legacy VIC-II and VIC-III registers, refer to the corresponding sections of this appendix. The remainder of the appendix will focus on describing the capabilities and use of many of the VIC-IV's new features.
\end{itemize}

\section{VIC-II/III/IV Register Access Control}
Because the new features of the VIC-IV are all extensions to the existing VIC-II/III designs, there is no concept of having to select the mode in which the VIC-IV will operate: It is always in VIC-IV mode. However, for backwards compatibility with software, the many additional registers of the VIC-IV can be hidden, so that it appears to be either a VIC-II or VIC-III. This is done in the same manner that the VIC-III uses to hide its new features from legacy VIC-II software.

 The mechanism is the VIC-III write-only KEY register (\$D02F, 53295 decimal).  The VIC-III by default conceals its new features until a ``knock'' sequence is performed.  This consists of writing two special values one after the other to \$D02F.  The following table summarises the knock sequences supported by the VIC-IV, and indicates which are VIC-IV specific, and which are supported by the VIC-III:

\setlength{\tabcolsep}{3pt}
\begin{longtable}{|L{2.4cm}|L{2.4cm}|L{3.5cm}|L{2cm}|}
\hline
{\bf{First Value Hex (Decimal)}} & {\bf{Second Value Hex (Decimal)}} & {\bf{Effect}} & {\bf{VIC-IV Specific? }} \\
\hline
\endfirsthead
\multicolumn{3}{l@{}}{\ldots continued}\\
\hline
{\bf{First Value Hex (Decimal)}} & {\bf{Second Value Hex (Decimal)}} & {\bf{Effect}} & {\bf{VIC-IV Specific? }} \\
\hline
\endhead
\multicolumn{3}{l@{}}{continued \ldots}\\
 \endfoot
 \hline
\endlastfoot
\small \$00 (0) & \small \$00 (0) & Only VIC-II registers visible (all VIC-III and VIC-IV new registers are hidden) & No \\
 \hline
\small \$A5 (165) & \small \$96 (150) & VIC-III new registers visible & No \\
 \hline
\small \$47 (71) & \small \$53 (83) & Both VIC-III and VIC-IV new registers visible & Yes \\
 \hline
\small \$45 (69)  & \small \$54 (84) & No VIC-II/III/IV registers visible. 45E100 Ethernet controller buffers are visible instead & Yes \\
 \hline
   \end{longtable}


 \subsection{Detecting VIC-II/III/IV}

 Detecting which generation of the VIC-II/III/IV a machine is fitted with can be important for programs that support only particular generations, or that wish to vary their graphical display based on the capabilities of the machine.  While there are many possibilities for this, the following is a simple and effective method.  It relies on the fact that the VIC-III and VIC-IV do not repeat the VIC-II registers throughout the I/O address space.  Thus while \$D000 and \$D100 are synonymous when a VIC-II is present (or a VIC-III/IV is hiding their additional registers), this is not the case when a VIC-III or VIC-IV is making all of its registers visible.  Therefore presence of a VIC-III/IV can be determined by testing whether these two locations are aliases for the same register, or represent separate registers.
 The detection sequence consists of using the KEY register to attempt to make either VIC-IV or VIC-III additional registers visible. If either succeeds, then we can assume that the corresponding generation of VIC is installed. As the VIC-IV supports the VIC-III KEY knocks, we must first test for the presence of a VIC-IV.  Also, we assume that the MEGA65 starts in VIC-IV mode, even when running C65 BASIC.  Thus the test can be done in BASIC from either C64 or C65-mode as follows:

\begin{screenoutput}
0 REM IN C65-MODE WE CANNOT SAFELY WRITE TO $D02F, SO WE TEST A DIFFERENT WAY
10 IF PEEK($D018) AND 32 THEN GOTO 65
20 POKE $D000,1:POKE $D02F,71:POKE $D02F,83
30 POKE $D000+256,0:IF PEEK($D000)=1 THEN PRINT"VIC-IV PRESENT":END
40 POKE $D000,1:POKE $D02F,165:POKE $D02F,150
50 POKE $D000+256,0:IF PEEK($D000)=1 THEN PRINT"VIC-III PRESENT":END
60 PRINT "VIC-II PRESENT":END
65 REM WE ASSUME WE HAVE A C65 HERE
70 V1=PEEK($D050):V2=PEEK($D050):V3=PEEK($D050)
80 IF V1<>V2 OR V1<>V3 OR V2<>V3 THEN PRINT "VIC-IV PRESENT":END
90 GOTO 40
\end{screenoutput}

Line 10 of this program checks whether the screen is a multiple of 2KB.
As the screen on the C64 is located at 1KB, this test will fail, and execution
will continue to line 20.  Line 20 writes 1 to one of the VIC-II sprite position
registers, 53248, before writing the MEGA65 knock to the key register, 53295.
Line 30 writes to 53248 + 256, which on the C64 is a mirror of 53248, but on a
MEGA65 with VIC-IV I/O enabled will be one of the red palette registers.
After writing to 53248 + 256, the program checks if the register at 53248 has
been modified by the write to 53248 + 256.  If it has, then the two addresses
point to the same register.  This will happen on either a C64 or C65, but not on
a computer with a VIC-IV.  Thus if 53248 has not changed, we report that we have detected a VIC-IV.
If writing to 53248 + 256 did change the value in register 53248, then we proceed
to line 40, which writes to 53248 again, and this time writes the VIC-III knock to
the key register.  Line 50 is like line 30, but as it appears after a VIC-III knock,
it allows the detection of a VIC-III.  Finally, if neither a VIC-IV nor VIC-III
is detected, we conclude that only a VIC-II must be present.

As the MEGA65 is the only C64-class computer that is fitted with a
VIC-IV, this can be used as a {\em de facto} test for the presence of
a MEGA65 computer. Detection of a VIC-III can be similarity assumed to
indicate the presence of a C65.

\section{Video Output Formats, Timing and Compatibility}

\subsection{Integrated Marvellous Digital Hookup\texttrademark{} (IMDH\texttrademark{})
  Digital Video Output}
  \index{Integrated Marvellous Digital Hookup\texttrademark}
  \index{IMDH\texttrademark}

The MEGA65 features VGA analog video output and Integrated Marvellous
Digital Hookup\texttrademark{} (IMDH\texttrademark{}). This is different
to existing common digital video standards in several key points:

\begin{enumerate}
  \item We didn't invent a new connector for it: We instead used the
    most common digital video connector already in use.  So your
    existing cables should work fine!
  \item We didn't make it purposely incompatible with any existing
    digital video standard. So your existing TVs and monitors should
    work fine!
  \item We don't engage in highway-robbery for other vendors to use
    the IMDH\texttrademark{} digital video standard, by trying to
    charge them \$10,000 every year, just for the permission to be
    able to sell a single device. This means that the MEGA65 is
    cheaper for you!
  \item The IMDH\texttrademark{} standard does not allow
    content-protection or other sovereignty eroding flim-flam. If you
    produced the video, you can do whatever you like with it!
\end{enumerate}

\subsubsection{Connecting to Naughty Proprietary Digital Video
  Standards}
\index{digital video}

There are digital video standards that are completely backwards compared
with IMDH\texttrademark. Fortunately because of IMDH\texttrademark's
open approach to interoperability, these should, in most cases,
function with the MEGA65 without difficulty.  Simply find a video
cable fits the IMDH\texttrademark{} connector on the back of your MEGA65, and connect
it to your MEGA65 and a TV, Monitor or Projector that has the same
connector.

However, regrettably, not all manufacturers
have submitted their devices for IMDH\texttrademark{} compliance testing with the
MEGA65 team. This means that some TVs and Monitors are,
unfortunately, not IMDH\texttrademark{} compliant.  Thus while most TVs and Monitors
will work with the MEGA65, you might find that you need to try a
couple to get a satisfactory result.  If you do find a monitor that
doesn't work with the MEGA65, please let us know, and also report the
problem to the Monitor vendor, recommending that they submit their
devices for IMDH\texttrademark{} compliance testing.

The VIC-IV was designed for use in the MEGA65 and related systems, including the MEGAphone family of portable devices.
The VIC-IV supports both VGA and digital video output, using the
non-proprietary IMDH\texttrademark{} interface.
It also supports parallel digital video output suitable for driving LCD display
panels.  Considerable care has been taken to create a common video front-end that supports these three output modes.

For simplicity and accuracy of frame timing for legacy software, the video format is normally based on the HDTV PAL and NTSC 720$\times$576/480 (576p and 480p) modes using a 27MHz output pixel clock.  This is ideal for digital video and LCD display panels. However not all VGA displays support
these modes, especially 720$\times$576 at 50Hz.

In terms of VIC-II and VIC-III backwards compatibility, this display format has several effects that do not cause problems for most programs, but can cause some differences in behaviour:

\begin{enumerate}
\item Because the VIC-IV display is progressive rather than interlaced, two physical raster lines are produced for each logical VIC-II or VIC-III raster line.  This means that there are either 63 or 65 cycles per logical double raster, rather than per physical 576p/480p physical raster. This can cause some minor visual artefacts, when programs make assumptions about where on a horizontal line the VIC is drawing when, for example, the border or screen colour is changed.
\item The VIC-IV does not follow the behaviour of the VIC-III, which allowed changes in video modes, e.g., between text and bitmap mode, on characters.  Nor does it follow the VIC-II's policy of having such changes take effect immediately.  Instead, the VIC-IV applies changes at the start of each raster line.  This can cause some minor artefacts.
\item The VIC-IV uses a single-raster rendering buffer which is populated using the VIC-IV's internal 81MHz pixel clock, before being displayed using the 27MHz output pixel clock.  This means that a raster lines display content tends to be rendered much earlier in a raster line than on either the VIC-II or VIC-III.  This can cause some artefacts with displays, particularly in demos that rely on specific behaviour of the VIC-II at particular cycles in a raster line, for example for effects such as VSP or FLI.  At present, such effects are unlikely to display correctly on the current revision of the VIC-IV.  Improved support for these features is planned for a future revision of the VIC-IV.
  \item The 1280$\times$200 and 1280$\times$400 display modes of the VIC-III are not currently supported, as they cannot be meaningfully displayed on any modern monitor, and no software is known to support or use this feature.
\end{enumerate}

\subsection{Frame Timing}

Frame timing is designed to match that of the 6502 + VIC-II combination of the C64.  Both PAL and NTSC timing is supported, and the number of cycles per logical raster line, the number of raster lines per frame, and the number of cycles per frame are all adjusted accordingly.  To achieve this, the VIC-IV ordinarily uses HDTV 576p 50Hz (PAL) and 480p 60Hz (NTSC) video modes, with timing tweaked to be as close as possible to double-scan PAL and NTSC composite TV modes as used by the VIC-II.

The VIC-IV produces timing impulses at approximately 1MHz which are used by the 45GS02 processor, so that the correct effective frequency is provided when operating at the 1MHz, 2MHz and 3.5MHz C64, C128 and C65 compatibility modes.  This allows the single machine to switch between accurate PAL and NTSC CPU timing, as well as video modes. The exact frequency varies between PAL and NTSC modes, to mimic the behaviour of PAL versus NTSC C64, C128 and C65 processor and video timing.

The PAL frame is constructed from 624 physical raster lines, consisting of 864 pixel clock ticks. The pixel clock is 27MHz, which is 1/3 the VIC-IV pixel clock.  The visible frame is 720$\times$576 pixels, the entirety of which can be used in VIC-IV mode. In VIC-II and VIC-III modes, the border area reduces the usable size to 640$\times$400 pixels.  In VIC-II mode and VIC-III 200H modes, the display is double scanned, with two 31.5 micro-second physical rasters corresponding to a single 63 micro-second VIC-II-style raster line.  Thus each frame consists of 312 VIC-II raster lines of 63 micro-seconds each, exactly matching that of a PAL C64.

\includegraphics[width=\linewidth]{images/illustrations/VIC-IV-PAL-Frame.pdf}

The NTSC frame is constructed from 526 physical raster lines, consisting of 858 pixel clock ticks. The pixel clock is 27MHz, which is 1/3 the VIC-IV pixel clock.  The visible frame is 720$\times$480 pixels, the entirety of which can be used in VIC-IV mode. In VIC-II and VIC-III modes, the border area reduces the usable size to 640$\times$400 pixels.  In VIC-II mode and VIC-III 200H modes, the display is double scanned, with two 32 micro-second physical rasters corresponding to a single 64 micro-second VIC-II-style raster line.  Thus each frame consists of 263 VIC-II raster lines of 64 micro-seconds each, matching the most common C64 NTSC video timing.

\includegraphics[width=\linewidth]{images/illustrations/VIC-IV-NTSC-Frame.pdf}

As these HDTV video modes are not supported by all VGA monitors, a compatibility mode is included that provides a 640$\times$480 VGA-style mode. However, as the pixel clock of the MEGA65 is fixed at 27MHz, this mode runs at 63Hz.  Nonetheless, this should work on the vast majority of VGA monitors.  There should be no problem with the PAL / NTSC modes when using the digital video output of the MEGA65 with the vast majority of IMDH\texttrademark-enabled monitors and TVs.

To determine whether the MEGA65 is operating in PAL or NTSC, you can enter the Freeze Menu, which displays the current video mode, or from a program you can check the PALNTSC signal (bit 7 of \$D06F, 53359 decimal). If this bit is set, then the machine is operating in NTSC mode, and clear if operating in PAL mode. This bit can be modified to change between the modes, e.g.:

\begin{screenoutput}
10 REM ENABLE C65+MEGA65 I/O
20 IF PEEK($D018)<32 THEN POKE $D02F,ASC("G"):POKE $D02F,ASC("S")
30 REM CHECK NTSC BIT
40 NTSC=PEEK($D06F) AND 128
50 REM DISPLAY STATE AND ASK FOR TOGGLE
60 PRINT"MEGA65 IS IN ";:IF NTSC THEN PRINT"NTSC MODE":ELSE PRINT"PAL MODE"
70 INPUT"SWITCH MODES (Y/N)? ",A$
80 REM TOGGLE NTSC BIT
90 IF A$="Y" THEN POKE $D06F,PEEK($D06F) XOR 128:ELSE END
100 REM DISPLAY NEW STATE
110 NTSC=PEEK($D06F) AND 128
120 PRINT"MEGA65 IS IN ";:IF NTSC THEN PRINT"NTSC MODE":ELSE PRINT"PAL MODE"
\end{screenoutput}

\subsubsection{Physical and Logical Rasters}

Physical rasters per frame refers to the number of actual raster lines in the PAL or
NTSC Enhanced Definition TV (EDTV) video modes used by the MEGA65.  Logical Rasters refers to the number of VIC-II-style rasters per frame.
Each logical raster consists of two physical rasters per line, since EDTV modes are double-scan modes compared with the original PAL and NTSC
Standard Definition TV modes used by the C64. The frame parameters of the VIC-IV for PAL and NTSC are as follows:

\setlength{\tabcolsep}{3pt}
\begin{longtable}{|L{2cm}|L{2.5cm}|L{2.5cm}|L{2.5cm}|}
\hline
{\bf{Standard}} & {\bf{Cycles per Raster}} & {\bf{Physical Rasters per Frame}} & {\bf{Logical Rasters per Frame}}  \\
\hline
\endfirsthead
\multicolumn{3}{l@{}}{\ldots continued}\\
\hline
{\bf{Standard}} & {\bf{Cycles per Raster}} & {\bf{Physical Rasters per Frame}} & {\bf{Logical Rasters per Frame}}  \\
\hline
\endhead
\multicolumn{3}{l@{}}{continued \ldots}\\
\endfoot
\hline
\endlastfoot
	\small PAL & 63 & 626 & 312  \\
	\small NTSC & 65 & 526 & 263  \\
\end{longtable}

The result is that the frames on the VIC-IV consist of exactly the same number of $\sim$1MHz CPU cycles as on the VIC-II.

\subsubsection{Bad Lines}

The VIC-IV does not natively incur any ``bad lines'', because the VIC-IV has its own dedicated memory busses to the main memory
and colour RAM of the MEGA65.  This means that both the processor and VIC-IV can access the memory at the same time, unlike on the
C64 or C65, where they are alternated.

However, to improve compatibility, the VIC-IV signals when a ``bad line'' would have occurred on the VIC-II.  The 45GS02 processor
of the MEGA65 accepts these bad line signals, and pauses the CPU for 40 clock cycles, except if the processor is running
at full speed, in which case they are ignored.  This improves the timing compatibility with the VIC-II considerably.  However,
the timing is not exact, because the current revision of the 45GS02 pauses for exactly 40 cycles, instead of 40 -- 43 cycles,
depending on the instruction being executed at the time. Also, the VIC-IV and 45GS02 do not currently pause for sprite fetches.


The bad line emulation is controlled by bit 0 of \$D710: setting this bit enables bad line emulation, and clearing it prevents
any bad line from stealing time from the processor.


\section{Memory Interface}

The VIC-IV supports up to 16MB of direct access RAM for video data, however at present, all existing models provide only 384KB of addressable RAM.
In MEGA65 systems, the second block of 128KB of RAM (spanning from 128KB-256KB in the memory map) is typically used to hold a C65-compatible ROM,
leaving 256KB of RAM available to the user. If software is written to avoid the need to use C65 ROM routines, then the entire 384KB of RAM can be used by the program.

All MEGA65 models presently support 32KB of colour RAM, however there are plans for the latest R3 board to support 64KB of colour RAM (or possibly even 128KB).

The VIC-IV supports all legacy VIC-II and VIC-III methods for accessing this RAM, including the VIC-II's use of 16KB banks, and the VIC-III's Display Address Translator (DAT).  This additional memory can be used for character and bitmap displays, as well as for sprites.  However, the VIC-III bitplane modes remain limited to using only the first 128KB of RAM, as the VIC-IV does not enhance the bitplane mode.

\subsection{Relocating Screen Memory}

To use the additional memory for screen RAM, the screen RAM start address can be adjusted to any location in memory with byte-level granularity by setting the SCRNPTR registers (\$D060 -- \$D063, 53344 -- 53347 decimal).  For example, to set the screen memory to address 12345:

\begin{screenoutput}
REM ENABLE C65+MEGA65 I/O
IF PEEK($D018)<32 THEN POKE $D02F,ASC("G"):POKE $D02F,ASC("S")
POKE $D060,$45:POKE $D061,$23:POKE $D062,$1
\end{screenoutput}

\subsection{Relocating Character Generator Data}

The location of the character generator data can also be set with byte-level precision via the CHARPTR registers at \$D068 -- \$D06A (53352 -- 53354 decimal). As usual, the first of these registers holds the lowest-order byte, and the last the highest-order byte. The three bytes allow for placement of character data anywhere in the first 16MB of RAM. For systems with less than 16MB of RAM accessible by the VIC-IV, the upper address bits should be zero.

For example, to indicate that character generator data should be sourced beginning at \$41200 (266752 decimal), the following
could be used.  Note that the command POKEW can be used to write two bytes as a word into a memory or I/O location. Therefore, we use POKEW to write \$00 into \$D068 and \$12 into \$D069, and an additional POKE to write the high byte \$A into \$D06A by dividing the address by 65536:

\begin{screenoutput}
REM ENABLE C65+MEGA65 I/O
IF PEEK($D018)<32 THEN POKE $D02F,ASC("G"):POKE $D02F,ASC("S")
REM HEX $41200 IS EASILY DIVIDED IN ITS 3 BYTES $00, $12, $4
<<<<<<< HEAD
REM BUT YOU CAN ALSO USE MATH TO EXTRACT THE PARTS
POKE $D060,(266752-INT(266752/65536)*$10000) AND 255
POKE $D061,INT((266752-INT(266752/65536)*65536)/256)
POKE $D062,INT(266752/65536)
\end{screenoutput}
=======
REM POKEW SETS THE LOWER TWO BYTES IN ONE COMMAND AND
REM THE FOLLOWING POKE SETS THE UPPER BYTE
A=$41200
POKEW $D068,A
POKE $D06A,A/65536
\end{verbatim}
\end{tcolorbox}
>>>>>>> a26881be


\subsection{Relocating Colour / Attribute RAM}

The area of colour RAM being used can be similarly set using the COLPTR registers (\$D064 -- \$D065, 53348 -- 53349 decimal). That is, the value is an offset from the start of the colour / attribute RAM.  This is because, like on the C64, the colour / attribute RAM of the MEGA65 is a separate memory component, with its own dedicated connection to the VIC-IV.  By default, the COLPTRs are set to zero, which replicates the behaviour of the VIC-II/III.  To set the display to use the colour / attribute RAM beginning at offset \$4000, one could use something like:

\begin{screenoutput}
REM ENABLE C65+MEGA65 I/O
IF PEEK($D018)<32 THEN POKE $D02F,ASC("G"):POKE $D02F,ASC("S")
REM SET COLPTR TO $4000, SPLITS INTO $00 LSB and $40 MSB
POKE $D064,$00
POKE $D065,$40
\end{screenoutput}

\subsection{Relocating Sprite Pointers and Images}

The location of the sprite pointers can also be moved, and sprites can be made to have their data anywhere in first 4MB of memory.
This is accomplished by first setting the location of the sprite pointers by setting the SPRPTRADR registers (\$D06C -- \$D06E, 53356 -- 53358 decimal, but note that only the bottom 7 bits of \$D06E are used, as the highest bit is used for the SPRPTR16 signal).  This allows the list of
eight sprite pointers to be moved from the end of screen RAM to an arbitrary location in the first 8MB of RAM.  To allow sprites themselves
to be located anywhere in the first 4MB of RAM, the SPRPTR16 bit in \$D06E must be set. In this mode, two bytes are used to indicate the
location of each sprite, instead of one. That is, the list of sprite pointers will be 16 bytes long, instead of 8 bytes long as on the VIC-II/III.  When SPRPTR16 is enabled, the location of the sprite pointers should always be set explicitly via the SPRPTRADR registers.
For example, to position the sprite pointers at location 800 -- 815, you could use something like the following code. Note that a little gymnastics is required to keep the SPRPTR16 bit unchanged, and also to work around the AND binary operator not working with values greater than 65535:

\begin{screenoutput}
REM ENABLE C65+MEGA65 I/O
IF PEEK($D018)<32 THEN POKE $D02F,ASC("G"):POKE $D02F,ASC("S")
POKE $D06C,(800-INT(800/65536)*65536) AND 255
POKE $D06D,INT(800/256) AND 255
POKE $D06E,(PEEK($D06E) AND 128)+INT(800/65536)
\end{screenoutput}

The location of each sprite image remains a multiple of 64 bytes, thus allowing for up to 65,536 unique sprite images
to be used at any point in time, if the system is equipped with sufficient RAM (4MB or more).  In this mode, the VIC-II 16KB banking is ignored, and the location of sprite data is simply 64 $\times$ the pointer value.  For example, to have the data for a sprite at \$C000 (49152 decimal), this would be sprite location 768, because 49152 divided by 64 = 768.  We then need to split 768 into high and low bytes, to set the two pointer bytes: 768 = 256$\times$3, with remainder 0, so this would require the two sprite pointer bytes to be 0 (low byte, which comes first) and 3 (high byte).  Thus if the sprite pointers were located at \$7F8 (2040 decimal), setting the first sprite to sprite image 768 could be done with something like:

\begin{screenoutput}
POKE 2040,768-256*INT(768/256)
POKE 2041,INT(768/256)
\end{screenoutput}

\section{Hot Registers}

Because of the availability of precise vernier registers to set a wide
range of video parameters directly, \$D011 (53265 decimal), \$D016 (53270 decimal) and other VIC-II and
VIC-III video mode registers are implemented as virtual registers:
by default, writing to any of these results in computed consistent values being
applied to all of the relevant vernier registers.  This means that
writing to any of these virtual registers will reset the video mode.
Thus some care has to be taken when using new VIC-IV features to not
touch any of the ``hot'' VIC-II and VIC-III registers.

The ``hot'' registers to be careful with are:

\$D011, \$D016, \$D018, \$D031 (53265, 53270, 53272 and 53297 decimal) and the VIC-II bank bits of \$DD00 (56576 decimal).

If you write to any of those, various VIC-IV registers will need to be re-written
with the values you wish to maintain.

This ``hot'' register behaviour is intended primarily for legacy software.
It can be disabled by clearing the HOTREG signal (bit 7 of \$D05D, 53341 decimal).

\section{New Modes}

\subsection{Why the new VIC-IV modes are Character and Bitmap modes, not Bitplane modes}

The new VIC-IV video modes are derived from the VIC-II character and bitmap modes, rather than the VIC-III
bitplane modes. This decision was based on several realities of programming a memory-constrained 8-bit home computer:

\begin{enumerate}
\item Bitplanes require that the same amount of memory is given to each area on screen, regardless of whether it
is showing empty space, or complex graphics. There is no way with bitplanes to reuse content from within an image in
another part of the image.  However, most C64 games use highly repetitive displays, with common elements appearing in various
places on the screen, of which Boulder Dash and Super Giana Sisters would be good examples.

\item Bitplanes also make it difficult to update a display, because every pixel is unique, in that there is no way to make a change,
for example to the animation in an onscreen element, and have it take effect in all places at the same time. The diamond
animations in Boulder Dash are a good example of this problem.  The requirement to modify multiple separate bytes in each
bitplane create an increased computational burden, which is why there were calls for the Amiga AAA chip-set to include so-called
``chunky'' modes, rather than just bitplane based modes.  While the Display Address Translator (DAT) and DMAgic of the C65 provide some
relief to this problem, the relief is only partial.

\item Scrolling using the C65 bitplanes requires copying the entire bitplane, as the hardware support for smooth scrolling does not
extend to changing the bitplane source address in a fine manner.  Even using the DMAgic to assist, scrolling a 320$\times$200 256-colour
display requires 128,000 clock cycles in the best case (reading and writing 320$\times$200 = 64000 bytes). At 3.5MHz on the C65 this
would require about 36 milli-seconds, or about 2 complete video frames.  Thus for smooth scrolling of such a display, a double
buffered arrangement would be required, which would consume 128,000 of the 131,072 bytes of memory.

In contrast, the well known character modes of the VIC-II are widely used in games, due to their ability to allow a small amount
of screen memory to select which 8$\times$8 block of pixels to display, allowing very rapid scrolling, reduced memory consumption, and
effective hardware acceleration of animation of common elements.  Thus the focus of improvements in the VIC-IV has been on
character mode.  As bitmap mode on the VIC-II is effectively a special case of character mode, with implied character numbers, it
comes along free for the ride on the VIC-IV, and will only be mentioned in the context of a very few bitmap-mode specific
improvements that were trivial to make, and it thus seemed foolish to not implement, in case they find use.

\end{enumerate}

\subsection{Displaying more than 256 unique characters via
"Super-Extended Attribute Mode"}

The primary innovation is the addition of the Super-Extended Attribute Mode. The VIC-II already uses 12 bits per character: Each 8$\times$8
cell is defined by 12 bits of data: 8 bits of screen RAM data, by
default from \$0400 -- \$07E7 (1024 -- 2023 decimal), indicating which
characters to show, and 4 bits of colour data from the 1K nibble colour
RAM at \$D800 -- \$DBFF (55296 -- 56319 decimal). The VIC-III of the
C65 uses 16 bits, as the colour RAM is now 8 bits, instead of 4, with
the extra 4 bits of colour RAM being used to support attributes (blink,
bold, underline and reverse video).  It is recommended to revise how
this works, before reading the following. A good introduction to the
VIC-II text mode can be found in many places.
% For example, \ref{vicii-cheaper-by-the-dozen}. <- undefined
Super-Extended Attribute mode doubles the number of bits per character used from the VIC-III’s 16, to 32: Two bytes of screen RAM and two bytes of
colour/attribute RAM.

Super-Extended Attribute Mode is enabled by setting bit 0 in \$D054
(53332 decimal). Remember to first enable VIC-IV mode, to make this
register accessible. When this bit is set, two bytes are used for each
of the screen memory and colour RAM for each character shown on the
display. Thus, in contrast to the 12 bits of information that the C64
uses per character, and the 16 bits that the VIC-III uses, the VIC-IV
has 32 bits of information.  How those 32 bits are used varies slightly
among the particular modes.  The default is as follows:

\setlength{\tabcolsep}{3pt}
\begin{longtable}{|L{3cm}|L{8cm}|}
\hline
{\bf{Bit(s)}} & {\bf{Function}}  \\
\hline
\endfirsthead
\multicolumn{2}{l@{}}{\ldots continued}\\
\hline
{\bf{Bit(s)}} & {\bf{Function}}  \\
\hline
\endhead
\multicolumn{2}{l@{}}{continued \ldots}\\
\endfoot
\hline
\endlastfoot
\small Screen RAM byte 0 & {\small Lower 8 bits of character number, the same as the VIC-II and VIC-III }\\
\small Screen RAM byte 1, bits 0 - 4 & {\small Upper 5 bits of character number, allowing addressing of 8,192 unique characters }\\
\small Screen RAM byte 1, bits 5 -- 7 & {\small Trim pixels from right-hand side of character (bits 0 -- 2) {\em or} Set character data Y offset if GOTOX set set (bits 0 -- 2) }\\
\small Colour RAM byte 0, bit 7 & {\small Vertically flip the character {\em or} enable transparency for subsequent characters if GOTOX is set }\\
\small Colour RAM byte 0, bit 6 & {\small Horizontally flip the character }\\
\small Colour RAM byte 0, bit 5 & {\small Alpha blend mode (leave 0, discussed later) }\\
\small Colour RAM byte 0, bit 4 & {\small GOTO X (allows repositioning of characters along a raster via the Raster-Rewrite Buffer, discussed later), must be set to 0 for displaying characters }\\
\small Colour RAM byte 0, bits 3 & {\small If set, Full-Colour characters use 4 bits per pixel and are 16 pixels wide (less any right-hand side trim bits), instead of using 8 bits per pixel. When using 8 bits per pixels, the characters are the normal 8 pixels wide  }\\
\small Colour RAM byte 0, bits 2 & {\small Trim pixels from right-hand side of character (bit 3) {\em or} Set character data Y offset if GOTOX set set (bit 3) }\\
\small Colour RAM byte 0, bits 0 -- 1 & {\small Number of pixels to trim from top or bottom of character }\\
\small Colour RAM byte 1, bits 0 -- 3 & {\small Low 4 bits of colour of character }\\
\small Colour RAM byte 1, bits 4 -- 7 & {\small Upper 4 bits of colour of character (if VIC-II multi-colour mode is enabled) }\\
\small Colour RAM byte 1, bit 4 & {\small Hardware blink of character (if VIC-III extended attributes are enabled) }\\
\small Colour RAM byte 1, bit 5 & {\small Hardware reverse video enable of character (if VIC-III extended attributes are enabled)* }\\
\small Colour RAM byte 1, bit 6 & {\small Hardware bold attribute of character (if VIC-III extended attributes are enabled)* }\\
\small Colour RAM byte 1, bit 7 & {\small Hardware underlining of character (if VIC-III extended attributes are enabled) }\\
\end{longtable}

* Enabling BOLD and REVERSE attributes at the same time on the MEGA65 selects an alternate palette, effectively allowing 512 colours on screen, but each 8$\times$8 character can use colours only from one 256 colour palette.

If the GOTOX bit is set, some of the fields have different meanings:

\setlength{\tabcolsep}{3pt}
\begin{longtable}{|L{3cm}|L{8cm}|}
\hline
{\bf{Bit(s)}} & {\bf{Function}}  \\
\hline
\endfirsthead
\multicolumn{2}{l@{}}{\ldots continued}\\
\hline
{\bf{Bit(s)}} & {\bf{Function}}  \\
\hline
\endhead
\multicolumn{2}{l@{}}{continued \ldots}\\
\endfoot
\hline
\endlastfoot
\small Screen RAM byte 0 & {\small Lower 8 bits of new X position to start drawing the next character, relative to the start of character drawing.  Setting to 0 causes the next character to be drawn over the top of the left-most character. }\\
\small Screen RAM byte 1, bits 0 - 1 & {\small Upper 2 bits of new X position }\\
\small Screen RAM byte 1, bits 3 - 4 & {\small RESERVED, set to 0 }\\
\small Screen RAM byte 1, bits 5 - 7 & {\small FCM Character data offset: Characters display normally when set to zero. When non-zero, 8 $\times$ the value is added to the character address. With careful planning, this can be used to smoothly vertically scroll multiple layers of RRB content.  }\\
\small Colour RAM byte 0, bit 4 - 5 & {\small RESERVED, set to 0 }\\
\small Colour RAM byte 0, bits 6 & {\small If set, the following characters will be rendered as background, allowing sprites to appear in front of them, even when sprites are set to background. }\\
\small Colour RAM byte 0, bit 7 & {\small If set, then background/transparent pixels will not be drawn, allowing layering }\\
\small Colour RAM byte 0, bit 4 & {\small GOTO X, set to 1 }\\
\small Colour RAM byte 0, bits 3 & {\small ROWMASK. If set, then the pixel row mask is used to determine which pixel rows of the following characters should be rendered. This can be used to vertically scroll characters using the Raster-Rewrite Buffer, by drawing each character twice, once shifted down on the screen line on which it appears, and a second time, shifted up in the following screen line, and masked so that only the pixel rows belonging to the scrolled character are displayed, and not data from either before or after that character's data.}\\
\small Colour RAM byte 0, bits 2 & {\small If set, the following characters will be rendered as foreground, regardless of their colouring, allowing sprites to appear behind them. }\\
\small Colour RAM byte 0, bits 0 - 1 & {\small RESERVED, set to 0 }\\
\small Colour RAM byte 1, bits 0 - 7 & {\small Pixel row mask flags }\\
\end{longtable}


We can see that we still have the C64 style bottom 8 bits of the character number in the first screen byte. The second byte of screen memory gets five extra bits for that, allowing 2$^{13}$ = 8,192 different characters to be used on a single screen. That's more than enough for unique characters covering an 80$\times$50 screen (which is possible to create with the VIC-IV).  The remaining bits allow for trimming of the character.  This allows for variable width characters, which can be used to do things that would not normally be possible, such as using text mode for free horizontal placement of characters (or parts thereof). This was originally added to provide hardware support for proportional width fonts.

For the colour RAM, the second byte (byte 1) is the same as the C65, i.e., the lower half providing four bits of foreground colour, as on the C64, plus the optional VIC-III extended attributes. The C65 specifications document describes the behaviour when more than one of these are used together, most of which are logical, but there are a few combinations that behave differently than one might expect. For example, combining bold with blink causes the character to toggle between bold and normal mode. Bold mode itself is implemented by effectively acting as bit 4 of the foreground colour value, causing the colour to be drawn from different palette entries than usual.

However, if you do not need VIC-III extended attributes, you can instead use the upper four bits of the second byte of colour RAM to contain more bits for the colour index, allowing selection from the full range of 256 colour entries.  This mode is activated by enabling the VIC-II's multi-colour mode while full-colour mode is active.

The C65 / VIC-III attributes and the use of 256 colour 8-bit values for various VIC-II colour registers is enabled by setting bit 5 of \$D031 (53297 decimal).  Therefore this is highly recommended when using the VIC-IV mode, as otherwise certain functions will not behave as expected. Note that BOLD+REVERSE together has the meaning of selecting an alternate palette on the MEGA65, which differs from the C65.

Many effects are possible due to Super-Extended Attribute Mode.  A few possibilities are explained in the following sub-sections.

\subsection{Using Super-Extended Attribute Mode}

Super-Extended Attribute Mode requires double the screen RAM and colour RAM as the VIC-II/III text modes. This is because two bytes of each are required to define each character, instead of one.  The screen RAM can be located anywhere in the 384KB of main memory using registers \$D060 -- \$D062 (53344 -- 53346 decimal).  The colour RAM can be located anywhere in the 32KB colour RAM.  Only the first 1 or 2KB of the colour RAM is visible at \$D800 -- \$DBFF or \$D800 -- \$DFFF (if the {\em CRAM2K} signal is set in bit 0 of \$D030, 53296 decimal). Thus if using a screen larger than 40$\times$25 characters use of the DMA controller or some other means may be required to access the full amount of colour RAM.  Thus we will initially discuss using Super-Extender Attribute Mode with a 40x25 character display, so that the use of DMA or other means to access the additional colour RAM.

The first step is to enable the Super-Extended Attribute Mode by asserting the {\em FCLRHI} and {\em CHR16} signals, by setting bits 2 and 0 of \$D054 (53332 decimal).  As this is a VIC-IV register, we must first enable the VIC-IV I/O mode.  The VIC-IV must also be configured to 40 column mode, by clearing the {\em H640} signal by clearing bit 7 of \$D031 (53297 decimal).  This is because each pair of characters will be used to form a single character on screen, with one character requiring two screen RAM bytes, thus 80 screen RAM bytes are required to display 40 characters.  Similarly 80 colour RAM bytes are required as well.

To understand this visually, it is helpful to first consider the normal C64 screen memory layout:

\includegraphics[width=\linewidth]{images/illustrations/screen-40x25-addresses.pdf}

That is, each character cell uses one byte of screen RAM, and the addresses increase smoothly, both within lines, and between lines.
Super-Extended Attribute Mode requires two bytes per character cell. So if you set \$D054 to \$05, for example, you will get screen addresses like this:

\includegraphics[width=\linewidth]{images/illustrations/screen-40x25-addresses16.pdf}

There are two things to notice in the above table: First, the address advances by two bytes for each character cell, because two bytes are required to define each character.  Second, the start address of each screen line still only advances by 40 (\$28 in hexadecimal). This isn't what we really want, because it means that half of the previous row will get displayed again on each current row.  This is fixed by setting the number of bytes to advance each screen row in \$D058 (LSB) and \$D059 (MSB). So in this case, we want to increase the number of bytes skipped each line from 40 bytes, to 80 bytes, which we can do by setting \$D058 to 80 (\$50 in hexadecimal), and \$D059 to 0.  This gives us a screen layout like this:

\includegraphics[width=\linewidth]{images/illustrations/screen-40x25-addresses16-80.pdf}

It is possible to use Super-Extended Attribute Mode from C65-mode, by setting the screen to 80 columns, as the C65 ROM sets up 2KB for both the screen RAM and colour RAM, and this automatically sets \$D058 and \$D059 to the correct value for 40$\times$2 = 80 bytes per screen line.  The user need only to treat each character pair as a single Super-Extended Attribute character, and to enable Super-Extended Attribute Mode, as described above.

Because pairs of colour RAM and screen RAM bytes are used to define each character, care must be taken to initialise and manipulate the screen.
A good approach is to set the text colour to black, because this is colour code 0, and then to fill the screen with @ characters, because that is
character code 0.  You can then have several ways to manipulate the screen.  You can use the normal PRINT command and carefully construct
strings that will put the correct values into each screen and colour byte pair. Another approach is to use the BANK and POKE commands to directly set the contents of the screen and colour RAM.

Managing a Super-Extended Attribute Mode screen in this way using BASIC 65 is of course rather a hack, and is only suggested as a relatively simple way to begin experimenting.  You will almost certainly want to quickly move to using custom screen handling code, most probably in assembly, to manipulate Super-Extended Attribute Mode screens, although this approach of using BASIC 65 can be quite powerful, by allowing use of existing screen scrolling and other manipulations.

XXX Example program

The following descriptions assume that you have implemented one of the methods described above to set the screen and colour RAM.

\subsection{Full-Colour (256 colours per character) Text Mode (FCM)}

In normal VIC-II/III text mode, one byte is used for each row of pixels in a character.  As a reminder for how those modes work, in
hi-res mode, each pixel is either the background or foreground colour, based on the state of one bit in the byte.  Multi-colour mode
uses two bits to select between four possible colours, but as there are still only 8 bits to describe each row of 8 pixels, each pair
of pixels has the same colour. The VIC-IV's full-colour text mode removes these limitations, and allows each pixel of a character to
be chosen from the 256 colour of either the primary or alternate palette bank, without sacrificing horizontal resolution.

To do this, each character now requires 64 bytes of data. The address of the data is 64 $\times$ the character number, regardless
of the character set address.
FCM should
normally be used with Super-Extended Attribute Mode (SEAM), so that more than 256 unique characters can be address. As SEAM allows
the selection of 8,192 unique characters, this allows FCM character data to be placed anywhere in the first 512KB of chip RAM (but
note that most models of the MEGA65 have only 384KB of chip RAM).

Please note that the pixel value \$ff will not select the corresponding colour code directly. Instead, it will select the colour code defined by the colour RAM.

\subsection{Nibble-colour (16 colours per character) Text Mode (NCM)}

The Nibble-Colour Mode (NCM) for text is similar to Full-Colour Text Mode, except that each byte of data describes two
pixels using 4 bits each. This makes the NCM unique, because the characters will be 16 pixels wide, instead of the usual 8 pixels wide. This can be used to create colourful displays, without using as much memory as FCM, because fewer characters are required to cover the screen.  Unlike the VIC-II's MCM, this mode does not result in a loss of horizontal resolution.

In NCM the lower four bits of the pixel colour comes from the upper or lower four bits of the pixel data.  The upper four bits of the colour code come from the colour RAM data for the displayed character.  This makes it possible to use all palette entries in NCM, although the limitation of 16 colours per character remains. Similar to the behaviour of FCM, the pixel data value \$f will select the pixel colour set in the colour RAM.

A further advantage of NCM is that it uses fewer bus cycles per pixel than FCM, because fewer character data fetches need to occur per raster line.  Together with the reduced memory requirements, this makes NCM particularly useful for creating colourful multiple layers of graphics.  This allows the VIC-IV to display arcade style displays with more colours than many 16-bit computers.


XXX

\subsection{Alpha-Blending / Anti-Aliasing}

XXX

\subsection{Flipping Characters}

XXX

\subsection{Variable Width Fonts}

There are 4 bits that allow trimming pixels from the right edge of characters when they are displayed. This has the effect of making
characters narrower. This can be useful for making more attractive text displays, where narrow characters, such as ``i'' take less space than wider characters, such as ``m'', without having to use a bitmap display. This feature can be used to make it very efficient to display
such variable-width text displays -- both in terms of memory usage and processing time.

This feature can be combined with full-colour text mode, alpha blending mode and 4-bits per pixel mode to allow characters that consist of
15 levels of intensity between the background and foreground colour, and that are up to 16 pixels wide.  Further, the GOTO bit can be used to implement negative kerning, so that character pairs like A and T do not have excessive white space between them when printed adjacently. The prudent use of these features can result in highly impressive text display, similar to that on modern 32-bit and 64-bit systems, but that are still efficient enough to be implemented on a relatively constrained system such as the MEGA65. The ``MegaWAT!?'' presentation software for the MEGA65 uses several of these features to produce its attractive anti-aliased proportional text display on slides.

XXX MEGAWat!? screenshot

XXX Example program

\subsection{Raster Re-write Buffer}

If the GOTO bit is set for a character in Super-Extended Attribute Mode, instead of painting a character, the position on the raster is back-tracked (or advanced forward to) the
pixel position specified in the low 10 bits of the screen memory bytes.  If the vertical flip bit is set, then this has the alternate
meaning of preventing the background colour from being painted.  This combination can be used to print text material over the top of
other text material, providing a crude supplement to the 8 hardware sprites.  The amount of material is limited only by the raster
time of the VIC-IV. Some experimentation will be required to determine how much can be achieved in PAL and NTSC modes.

If the GOTO bit is set for a character, and the character width reduction bits are also set, they are interpretted as a Y offset to add to the character data address, but only in Full Colour Mode.  Setting Y=1 causes the character data to be fetched from 8 bytes later, i.e., the first row of character data will come from the address where the second row of character data would normally be fetched.  Similary for increased values the character data will be fetched from further character rows.  With careful arrangement of characters in memory, it is possible to use this feature to provide free vertical placement of soft sprites, without needing to copy the character data.

This ability to draw multiple layers of text and graphics is highly powerful. For example, it can be used to provide multiple overlapping
layers of separately scrollable graphics.  This gives many of the advantages of bitplane-based play-fields on other computers, such as the
Amiga, but without the disadvantages of bitplanes.

A good introduction to the Raster Re-write Buffer and its uses can be found in this video:

\url{https://www.youtube.com/watch?v=00bm5uBeBos&feature=youtu.be}

One important aspect of the RRB, is that the VIC-IV will display only the character data to the left of, and including, the last drawn character.  This means that if you use the GOTO token to overwrite multiple layers of graphics, you must either make sure that the last layer
reaches to the right-hand edge of the display, or you must include a GOTO token that moves the render position to the right-hand edge of the display.


XXX Example program

\section{Sprites}

\subsection{VIC-II/III Sprite Control}

The control of sprites for C64 / VIC-II/III compatibility is unchanged from the C64.  The only practical differences are very minor.
In particular the VIC-IV uses ring-buffer for each sprites data when rendering a raster. This means that a sprite can be displayed multiple times per raster line, thus potentially allowing for horizontal multiplexing.

\subsection{Extended Sprite Image Sets}

On the VIC-II and VIC-III, all sprites must draw their image data from a single 16KB region of memory at any point in time.
This limits the number of different sprite images to 256, because each sprite image occupies 64 bytes.  In practice, the same
16KB region must also contain either bitmap, text or bitplane data, considerably reducing the number of sprite images that
can be used at the same time.

The VIC-IV removes this limitation, by allowing sprite data to be placed anywhere in memory, although still on 64-byte
boundaries. This is done by setting the SPRPTR16 signal (bit 7, \$D06E, decimal 53358), which tells the VIC-IV to expect
two bytes per sprite pointer instead of one.  These addresses are then absolute addresses, and ignore the 16KB VIC-II
bank selection logic.  Thus 16 bytes are required instead of 8 bytes.  The list of pointers can also be placed anywhere
in memory by setting the SPRPTRADR (\$D06C -- \$D06D, 53356 -- 53357 decimal) and SPRPTRBNK signals (bits 0 -- 6, \$D06E, 53358 decimal).
This allows for sprite data to be located anywhere in the first 4MB of RAM, and the sprite pointer list to be located anywhere
in the first 8MB of RAM.  Note that typical installations of the VIC-IV have only 384KB of connected RAM, so these limitations are
of no practical effect. However, the upper bits of the SPRPTRBNK signal should be set to zero to avoid forward-compatibility
problems.

One reason for supporting more sprite images is that sprites on the VIC-IV can require more than one 64 byte image slot.
For example, enabling Extra-Wide Sprite Mode means that a sprite will require 8$\times$21 = 168 bytes, and will thus occupy
four VIC-II style 64 byte sprite image slots.  If variable height sprites are used, this can grow to as much as  8$\times$255 = 2,040 bytes per sprite.

\subsection{Variable Sprite Size}

Sprites can be one of three widths with the VIC-IV:

\begin{enumerate}
\item Normal VIC-II width (24 pixels wide).
\item Extra Wide, where 64 bits (8 bytes) of data are used per raster line, instead of the VIC-II's 24.
  This results in sprites that are 64 pixels wide, unless Full-Colour Sprite Mode is selected for a sprite,
  in which case the sprite will be 64 bits $\div$ 4 bits per pixel = 16 pixels wide.
\item Tiled mode, where the sprite is drawn repeatedly until the end of the raster line. \\
  Tiled mode should normally only be used with Extra Wide sprite mode, as the tiling always occurs using the full
64-bit sprite data. Thus if you use tiled mode with normal 24 pixel wide mono or multi-colour sprites, the tiling will treat each 2 and 2/3 rows of sprite data as a single row, resulting in garbled displays.
\end{enumerate}

To enable a sprite to be 64 pixels (or 16 pixels if in Full-Colour Sprite Mode), set the corresponding bit for the sprite in the SPRX64EN register at (\$D057, 53335 decimal).  Enabling Full Colour mode for a sprite implicitly enables extended width mode, causes these sprites to be 16 pixels wide.

Similarly, sprites can be various heights:  Sprites will be either the 21 pixels high of the VIC-II, or if the corresponding bit for the sprite is enabled in the SPRHGTEN signal (\$D055, 53333 decimal), then that sprite will be the number of pixels tall that is set in the SPRHGT
register (\$D056, 53334 decimal).

\subsection{Variable Sprite Resolution}

By default, sprites are the same resolution as on the VIC-II, i.e., each sprite pixel is two physical pixels wide and high.
However, sprites can be made to use the native resolution, where sprite pixels are one physical pixel wide and/or high.
This is achieved by setting the relevant bit for the sprite in the SPRENV400 (\$D076, 53366 decimal) registers to increase the
vertical resolution on a sprite-by-sprite basis.  The horizontal resolution for all sprites is either the normal VIC-II resolution, or if the SPR640 signal
is set (bit 4 of \$D054, 53332 decimal), then sprites will have the same horizontal resolution as the physical pixels of the display.

\subsection{Sprite Palette Bank}

The VIC-IV has four palette banks, compared with the single palette bank of the VIC-III.
The VIC-IV allows the selection of separate palette banks for bitmap/text graphics and for sprites.  This makes it easy to have
very colourful displays, where the sprites have different colours to the rest of the display, or to use palette animation to achieve
interesting visual effects in sprites, without disturbing the palette used by other elements of the display.

The sprite palette bank is selected by setting the SPRPALSEL signal in bits 2 and 3 of the register \$D070 (53360 decimal).
It is possible to set this to the same bank as the bitmap/text display, or to select a different palette bank.
Palette bank selection takes effect immediately.  Don't forget that to be able to modify a palette, you have to also bank it
to be the palette accessible via the palette bank registers at \$D100 -- \$D3FF by setting the MAPEDPAL signal in bits 6 and 7 of
\$D070.

\subsection{Full-Colour Sprite Mode}

In addition to monochrome and multi-colour modes, the VIC-IV supports a new full-colour sprite mode.  In this mode, four bits are used to
encode each sprite pixel.  However, unlike multi-colour mode where pairs of bits encode pairs of pixels, in full-colour mode the pixels
remain at their normal horizontal resolution.  The colour zero is considered transparent. If you wish to use black in a full-colour sprite, 
you must configure the palette bank that is selected for sprites so that one of the 15 colours for the specific sprite encodes black.

Full-colour sprite mode is selectable for each sprite by setting the appropriate bit in the SPR16EN register (\$D06B, 53355 decimal).

To enable the eight sprites to have 15 unique colours each, the sprite colour is drawn using the palette entry corresponding to:
$sprite number \times 16 + nibble value$, where $sprite number$ is the number of the sprite (from 0 to 7), and $nibble value$ is the value
of the half-byte that contains the sprite data for the pixel.  In addition, if bitplane mode is enabled for this sprite, then 128 is
added to the colour value, which makes it easy to switch between two colour schemes for a given sprite by changing only one bit in the
SPRBPMEN register.

Because Full-Colour Sprite Mode requires four bits per pixel, sprites will be only six pixels wide, unless Extra Wide Sprite Mode is enabled
for a sprite, in which case the sprite will be 16 pixels wide.  Tiled Mode also works with Full-Colour Sprite Mode, and will result in the
16 full-colour pixels of the sprite being repeated until the end of the raster line.

The following BASIC program draws a Full-Colour Sprite in either C64 or C65-mode:

\begin{screenoutput}
10 PRINT CHR$(147)
20 REM C65/C64-MODE DETECT
30 IF PEEK(53272) AND 32 THEN GOTO 100
40 POKE 53295,ASC("G"):POKE 53295,ASC("S")
100 REM SETUP SPRITE
110 AD=4096                         :REM $1000 SPRITE ADDR
120 TC=10                           :REM TRANSPARENT COLOUR
130 SPR=PEEK(53356)+PEEK(53357)*256 :REM GET SPRITE TABLE ADDRESS
140 POKE SPR,AD/64                  :REM SET SPRITE ADDRESS
150 FOR I=AD TO AD+168              :REM CLEAR SPRITE WITH TC
160 POKE I,TC+TC*16                 :REM ONE BYTE = 2 PIXEL
170 NEXT
180 POKE 53287,TC                   :REM SET TRANSPARENT COLOUR
190 POKE 53248,100                  :REM PUT SPRITE...
200 POKE 53249,100                  :REM ON SCREEN AT 100,100
210 POKE 53355,1                    :REM MAKE SPRITE 0 16-COLOUR
220 POKE 53335,1                    :REM MAKE SPRITE 0 USE 16X4-BITS
230 POKE 53269,1                    :REM ENABLE SPRITE 0
240 GOSUB 900                       :REM READ MULTI-COLOUR SPRITE
250 END

900 REM LOAD SPRITE FROM DATA
910 READ N$:IF N$="END" THEN RETURN
920 GOSUB 1000                      :REM DECODE LINE
930 GOTO 910

\end{screenoutput}

\begin{screenoutput}
1000 REM DECODE STRING OF NIBBLES IN N$ AT ADDRESS AD
1010 IF LEN(N$)<>16 THEN BEGIN:PRINT "ILLEGAL SPR DATA!":END:BEND
1020 FOR I=1 TO 16 STEP 2
1030 N=(ASC(MID$(N$,I,1))-ASC("@"))    :REM HIGH NYB
1040 IF N<0 THEN N=TC                  :REM . IS TRANSPARENT
1050 M=(ASC(MID$(N$,I+1,1))-ASC("@"))  :REM LOW NYB
1060 IF M<0 THEN M=TC                  :REM . IS TRANSPARENT
1070 POKE AD,(N AND 15)*16 + (M AND 15):REM SET 2 PIXELS
1080 AD=AD+1                           :REM ADVANCE AD
1090 NEXT I
1100 RETURN

1998 REM SPRITE DATA
1999 REM . = TRANSPARENT, @-O = COLOURS 0 TO 15
2000 DATA "..AAFF...HHCC..."
2010 DATA ".AAFF.....HHCC.."
2020 DATA "AAFF.......HHCC."
2030 DATA "AFF...@@@...HHC."
2040 DATA "FF..@@GGG@@..HH."
2050 DATA "..@@GGGGGGG@@..."
2060 DATA ".@GGGGGGGGGGG@.."
2070 DATA ".@GGGGGGGGGGG@.."
2080 DATA "@GGG@@GGG@@GGG@."
2090 DATA "@GG@GGGGGGG@GG@."
2100 DATA "@GGGGGGGGGGGGG@."
2110 DATA "@GGGGGBGBGGGGG@."
2120 DATA "@GGGBBBBBBBGGG@."
2130 DATA ".@GGGGBBBGGGG@.."
2140 DATA ".@GGGGGBGGGGG@.."
2150 DATA "..@@GGGGGGG@@..."
2160 DATA "II..@@GGG@@..KK."
2170 DATA "DII...@@@...KKE."
2180 DATA "DDII.......KKEE."
2190 DATA ".DDII.....KKEE.."
2200 DATA "..DDII...KKEE..."
2210 DATA "END"
\end{screenoutput}
\clearpage

\section{VIC-II / C64 Registers}

\input{regtable_VIC-II.C64}

\section{VIC-III / C65 Registers}

\input{regtable_VIC-III.C65}

\section{VIC-IV / MEGA65 Specific Registers}

\input{regtable_VIC-IV.MEGA65}<|MERGE_RESOLUTION|>--- conflicted
+++ resolved
@@ -287,13 +287,6 @@
 REM ENABLE C65+MEGA65 I/O
 IF PEEK($D018)<32 THEN POKE $D02F,ASC("G"):POKE $D02F,ASC("S")
 REM HEX $41200 IS EASILY DIVIDED IN ITS 3 BYTES $00, $12, $4
-<<<<<<< HEAD
-REM BUT YOU CAN ALSO USE MATH TO EXTRACT THE PARTS
-POKE $D060,(266752-INT(266752/65536)*$10000) AND 255
-POKE $D061,INT((266752-INT(266752/65536)*65536)/256)
-POKE $D062,INT(266752/65536)
-\end{screenoutput}
-=======
 REM POKEW SETS THE LOWER TWO BYTES IN ONE COMMAND AND
 REM THE FOLLOWING POKE SETS THE UPPER BYTE
 A=$41200
@@ -301,7 +294,6 @@
 POKE $D06A,A/65536
 \end{verbatim}
 \end{tcolorbox}
->>>>>>> a26881be
 
 
 \subsection{Relocating Colour / Attribute RAM}
